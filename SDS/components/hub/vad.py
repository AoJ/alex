--- conflicted
+++ resolved
@@ -248,16 +248,15 @@
             if self.process_pending_commands():
                 return
 
-<<<<<<< HEAD
-            # Wait until a session has started.
-            if self.session_logger.is_open:
-                # Process audio data.
-                try:
-                    self.read_write_audio()
-                except SessionClosedException as ex:
-                    self.system_logger.exception('VAD:read_write_audio: {ex!s}'
-                                                 .format(ex=ex))
-=======
+            # FIXME: Make the following test work.
+            # # Wait until a session has started.
+            # if self.session_logger.is_open:
+            # Process audio data.
+            try:
+                self.read_write_audio()
+            except SessionClosedException as ex:
+                self.system_logger.exception('VAD:read_write_audio: {ex!s}'
+                                                .format(ex=ex))
             # FIXME: Make the following test work.
             # # Wait until a session has started.
             # if self.session_logger.is_open:
@@ -266,5 +265,4 @@
                 self.read_write_audio()
             except SessionClosedException as ex:
                 self.system_logger.exception('VAD:read_write_audio: {ex!s}'\
-                                             .format(ex=ex))
->>>>>>> ac9ff8da
+                                             .format(ex=ex))
#!/usr/bin/env python
# -*- coding: utf-8 -*-

import argparse

from __init__ import *

from SDS.components.slu.da import DialogueAct, DialogueActNBList
from SDS.components.dm.dummydialoguemanager import DummyDM
from SDS.utils.config import Config
from SDS.utils.exception import SemHubException, DialogueActException, DialogueActItemException

class SemHub(Hub):
    """
      SemHub builds a text based testing environment for the dialogue manager components.

      It reads dialogue acts from the standard input and passes it to the selected dialogue manager.
      The output is the form dialogue acts.
    """
    def __init__(self, cfg):
        self.cfg = cfg

        self.dm = None
        if self.cfg['DM']['type'] == 'Dummy':
            self.dm = DummyDM(cfg)
        else:
            raise SemHubException(
                'Unsupported dialogue manager: %s' % self.cfg['DM']['type'])

    def parse_input_da(self, l):
        """Converts a text including a dialogue act and its probability into a dialogue act instance and float probability.

        The input text must have the following form:
            [prob] the dialogue act

        """
        ri = l.find(" ")

        prob = 1.0

        if ri != -1:
            da = l[ri + 1:]

            try:
                prob = float(l[:ri])
            except:
                # I cannot convert the first part of the input as a float
                # Therefore, assume that all the input is a DA
                da = l
        else:
            da = l

        try:
            da = DialogueAct(da)
        except (DialogueActException, DialogueActItemException):
            raise SemHubException("Invalid dialogue act: s")

        return prob, da

    def output_da(self, da):
        """Prints the system dialogue act to the output."""
        print "System DA:", da
        print

    def input_da_nblist(self):
        """Reads an N-best list of dialogue acts from the input. """
        nblist = DialogueActNBList()
        i = 1
        while i < 100:
            l = raw_input("User DA %d: " % i)
            if len(l) == 1 and l.startswith("."):
                print
                break

            try:
                prob, da = self.parse_input_da(l)
            except SemHubException as e:
                print e
                continue

            nblist.add(prob, da)

            i += 1

        nblist.merge()
        nblist.scale()
        nblist.normalise()
        nblist.sort()

        return nblist

    def run(self):
        """Controls the dialogue manager."""
<<<<<<< HEAD
        self.cfg['Logging']['system_logger'].info("""Enter the first user dialogue act. You can enter multiple dialogue acts to create an N-best list.
        The probability for each dialogue act must be separated by a semicolon ":" from the dialogue act
        and be entered at the end of line. When finished, the entry can be terminated by a period ".".
=======
        cfg['Logging']['system_logger'].info("""Enter the first user dialogue act. You can enter multiple dialogue acts to create an N-best list.
        The probability for each dialogue act must be be provided before the the dialogue act itself.
        When finished, the entry can be terminated by a period ".".
>>>>>>> addf8583

        For example:

          System DA 1: 0.6 hello()
          System DA 2: 0.4 hello()&inform(type="bar")
          System DA 3: .
        """)

        while True:
            sys_da = self.dm.da_out()
            self.output_da(sys_da)

            nblist = self.input_da_nblist()
            self.dm.da_in(nblist)

        print nblist

#########################################################################
#########################################################################

if __name__ == '__main__':
    parser = argparse.ArgumentParser(
        formatter_class=argparse.RawDescriptionHelpFormatter,
        description="""
        SemHub is a text based testing environment for the dialogue manager components.

        It reads dialogue acts from the standard input and passes it to the selected dialogue manager.
        The output is the form dialogue acts.

        The program reads the default config in the resources directory ('../resources/default.cfg') config
        in the current directory.

        In addition, it reads all config file passed as an argument of a '-c'.
        The additional config files overwrites any default or previous values.

      """)

    parser.add_argument(
        '-c', action="store", dest="configs", default=None, nargs='+',
        help='additional configure file')
    args = parser.parse_args()

    cfg = Config('../../resources/default.cfg')

    if args.configs:
        for c in args.configs:
            cfg.merge(c)
    cfg['Logging']['system_logger'].info('config = ' + str(cfg))

    #########################################################################
    #########################################################################
    cfg['Logging']['system_logger'].info("Sem Hub\n" + "=" * 120)

    shub = SemHub(cfg)

    shub.run()<|MERGE_RESOLUTION|>--- conflicted
+++ resolved
@@ -91,15 +91,9 @@
 
     def run(self):
         """Controls the dialogue manager."""
-<<<<<<< HEAD
-        self.cfg['Logging']['system_logger'].info("""Enter the first user dialogue act. You can enter multiple dialogue acts to create an N-best list.
-        The probability for each dialogue act must be separated by a semicolon ":" from the dialogue act
-        and be entered at the end of line. When finished, the entry can be terminated by a period ".".
-=======
-        cfg['Logging']['system_logger'].info("""Enter the first user dialogue act. You can enter multiple dialogue acts to create an N-best list.
+        self.fg['Logging']['system_logger'].info("""Enter the first user dialogue act. You can enter multiple dialogue acts to create an N-best list.
         The probability for each dialogue act must be be provided before the the dialogue act itself.
         When finished, the entry can be terminated by a period ".".
->>>>>>> addf8583
 
         For example:
 

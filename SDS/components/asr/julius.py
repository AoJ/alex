#!/usr/bin/env python
# -*- coding: utf-8 -*-

import socket
import os
import struct
import time
import xml.dom.minidom
import subprocess
import os.path

from SDS.components.asr.utterance import UtteranceNBList, Utterance, \
    UtteranceConfusionNetwork
from SDS.utils.exception import JuliusASRException, \
    JuliusASRTimeoutException, ASRException
from SDS.utils.various import get_text_from_xml_node


class JuliusASR(object):
    """ Uses Julius ASR service to recognize recorded audio.

    The main function recognize returns a list of recognized hypotheses.
    One can also obtain a confusion network for the hypotheses.

    """

    def __init__(self, cfg):
        self.recognition_on = False

        self.cfg = cfg
        self.julius_server = None
        self.hostname = self.cfg['ASR']['Julius']['hostname']
        self.serverport = self.cfg['ASR']['Julius']['serverport']
        self.adinnetport = self.cfg['ASR']['Julius']['adinnetport']
        self.reuse_server = self.cfg['ASR']['Julius']['reuse_server']
        self.pidfile = self.cfg['ASR']['Julius']['pidfile']
        self.jconffile = self.cfg['ASR']['Julius']['jconffile']
        self.logfile = self.cfg['ASR']['Julius']['logfile']

        system_logger = self.cfg['Logging']['system_logger']
        try:
            if self.reuse_server:
                # reinit hack for julius
                os.system("killall -USR1 julius")
            if self.reuse_server and self.is_server_running():
                # if we should reuse server and it is running, it's perfect
                # and do nothing
                system_logger.debug("Brilliant, Julius is already running.")
                self.open_adinnet()
                return
            elif not self.reuse_server and self.is_server_running():
                if os.path.isfile(self.pidfile):
                    self.kill_my_julius()
                    system_logger.debug("I just commited murder, Julius is "
                                        "dead!")
                else:
                    self.kill_all_juliuses()
                    system_logger.debug("I just killed ALL JULIŌS!")

            system_logger.debug("Starting the Julius ASR server...")
            self.start_server()
<<<<<<< HEAD
            # if not self.wait_for_start():
                # raise JuliusASRTimeoutException(
                    # 'Could not wait for Julius to start up.')
            time.sleep(5)
            system_logger.debug("Connecting to the Julius ASR server...")
            self.connect_to_server()
            time.sleep(3)
=======

            julius_success = False
            for i in range(self.cfg['ASR']['Julius']['connect_attempts']):
                system_logger.debug("Connecting to the Julius ASR server (%d)..." % i)
                try:
                    self.connect_to_server()
                    julius_success = True
                    break
                except Exception, _:
                    time.sleep(0.5)

            if not julius_success:
                self.connect_to_server()

>>>>>>> 9cdb1c96
            system_logger.debug("Opening the adinnet connection with the "
                                "Julius ASR...")
            self.open_adinnet()
        except Exception as e:
            system_logger.debug("There was a problem with starting the "
                                "Julius ASR server: {msg!s}".format(msg=e))
            # DEBUG
            import sys
            sys.excepthook(*sys.exc_info())
            # always kill the Julius ASR server when there is a problem
            if self.julius_server:
                system_logger.debug("Killing the Julius ASR server!")
                self.julius_server.kill()

            system_logger.debug("Exiting!")
            exit(0)

    def __del__(self):
        if not self.reuse_server:
            self.julius_server.terminate()
            time.sleep(1)
            self.julius_server.kill()

    def is_server_running(self):
        # try to connect to the server
        try:
            self.connect_to_server()
        except socket.error:
            return False
        return True

    def wait_for_start(self):
        # FIXME: This seems to cause errors:
        # Error: module_send:: Broken pipe
        """Waits until the server starts up.

        Returns whether the server is started at the time of returning.

        """
        time_waited = 0.
        wait_incr = self.cfg['ASR']['Julius']['start_wait_time']
        max_wait_time = self.cfg['ASR']['Julius']['start_max_wait_time']
        while time_waited <= max_wait_time:
            is_running = self.is_server_running()
            if is_running:
                break
            time.sleep(wait_incr)
            time_waited += wait_incr
        return is_running

    def kill_my_julius(self):
        subprocess.call('kill -9 {pid}'
                        .format(pid=open(self.pidfile, 'r').read()))
        self.pidfile.close()

    def kill_all_juliuses(self):
        subprocess.call('killall julius', shell=True)

    def save_pid(self, pid):
        with open(self.pidfile, "w") as f_out:
            f_out.write(str(pid))

    def start_server(self):
        jconf = self.jconffile
        log = self.logfile

        config = open(jconf, "w")
        for k in sorted(self.cfg['ASR']['Julius']['jconf']):
            config.write('%s %s\n' % (k,
                                      self.cfg['ASR']['Julius']['jconf'][k]))
        config.close()

        # kill all running instances of the Julius ASR server
        if self.cfg['ASR']['Julius']['killall']:
            self.kill_all_juliuses()

        # start the server with the -debug options
        # with this option it does not generates seg faults
        if self.reuse_server:
            os.system("julius -debug -C %s > %s &" % (jconf, log,))
        else:
            self.julius_server = subprocess.Popen(
                'julius -C %s > %s' % (jconf, log, ),
                shell=True, bufsize=1)
            self.save_pid(self.julius_server.pid)

    def connect_to_server(self):
        """Connects to the Julius ASR server to start recognition and receive
        the recognition output."""

        self.s_socket = socket.socket(socket.AF_INET, socket.SOCK_STREAM)
        self.s_socket.connect((self.hostname, self.serverport))
        self.s_socket.setblocking(0)

    def open_adinnet(self):
        """Open the audio connection for sending the incoming frames."""

        self.a_socket = socket.socket(socket.AF_INET, socket.SOCK_STREAM)
        self.a_socket.connect((self.hostname, self.adinnetport))
        print 'adinnet opened'

    def send_frame(self, frame):
        """Sends one frame of audio data to the Julius ASR"""

        self.a_socket.sendall(struct.pack("i", len(frame)))
        self.a_socket.sendall(frame)

    def audio_finished(self):
        """"Informs the Julius ASR about the end of segment and that the
        hypothesis should be finalized."""

        self.a_socket.sendall(struct.pack("i", 0))
        self.recognition_on = False

    def read_audio_command(self):
        """Reads audio command from the Julius adinnet interface.

        Command:
          '0' - pause
          '1' - resume
          '2' - terminate
        """
        self.a_socket.setblocking(0)
        cmd = self.a_socket.recv(1)
        self.a_socket.setblocking(1)
        return cmd

    def read_server_message(self, timeout=0.1):
        """Reads a complete message from the Julius ASR server.

        A complete message is denoted by a period on a new line at the end of
        the string.

        Timeout specifies how long it will wait for the end of message.
        """
        results = ""

        to = 0.0
        while True:
            if to >= timeout:
                raise ASRException(
                    "Timeout when waiting for the Julius server message.")

            try:
                results += self.s_socket.recv(1)
            except socket.error:
                # FIXME: You should check the type of error. If the server dies
                # then there will be a deadlock.

                if not results:
                    # There are no data waiting for us.
                    return None
                else:
                    # We already read some data but we did not received the
                    # final period, so continue reading.
                    time.sleep(self.cfg['Hub']['main_loop_sleep_time'])
                    to += self.cfg['Hub']['main_loop_sleep_time']
                    continue

            if results.endswith("\n.\n"):
                results = results[:-3].strip()
                break

        return results

    def get_results(self, timeout=0.6):
        """"Waits for the recognition results from the Julius ASR server.

        Timeout specifies how long it will wait for the end of message.
        """
        msg = ""

        # get results from the server
        to = 0.0
        while True:
            if to >= timeout:
                raise JuliusASRTimeoutException(
                    "Timeout when waiting for the Julius server results.")

            m = self.read_server_message()
            if not m:
                # wait and check whether there is a message
                time.sleep(self.cfg['Hub']['main_loop_sleep_time'])
                to += self.cfg['Hub']['main_loop_sleep_time']
                continue

            msg += m + '\n'

            print msg

            if '<CONFNET>' in msg:
                break

        if self.cfg['ASR']['Julius']['debug']:
            print msg

        #process the results
        """ Typical result returned by the Julius ASR.

          <STARTPROC/>
          <INPUT STATUS="LISTEN" TIME="1343896296"/>
          <INPUT STATUS="STARTREC" TIME="1343896311"/>
          <STARTRECOG/>
          <INPUT STATUS="ENDREC" TIME="1343896312"/>
          <ENDRECOG/>
          <INPUTPARAM FRAMES="164" MSEC="1640"/>
          <RECOGOUT>
            <SHYPO RANK="1" SCORE="-7250.111328">
              <WHYPO WORD="" CLASSID="<s>" PHONE="sil" CM="0.887"/>
              <WHYPO WORD="I'M" CLASSID="I'M" PHONE="ah m" CM="0.705"/>
              <WHYPO WORD="LOOKING" CLASSID="LOOKING" PHONE="l uh k ih ng" CM="0.992"/>
              <WHYPO WORD="FOR" CLASSID="FOR" PHONE="f er" CM="0.757"/>
              <WHYPO WORD="A" CLASSID="A" PHONE="ah" CM="0.672"/>
              <WHYPO WORD="PUB" CLASSID="PUB" PHONE="p ah b" CM="0.409"/>
              <WHYPO WORD="" CLASSID="</s>" PHONE="sil" CM="1.000"/>
            </SHYPO>
          </RECOGOUT>
          <GRAPHOUT NODENUM="43" ARCNUM="70">
              <NODE GID="0" WORD="" CLASSID="<s>" PHONE="sil" BEGIN="0" END="2"/>
              <NODE GID="1" WORD="" CLASSID="<s>" PHONE="sil" BEGIN="0" END="3"/>
              <NODE GID="2" WORD="" CLASSID="<s>" PHONE="sil" BEGIN="0" END="4"/>
              <NODE GID="3" WORD="I" CLASSID="I" PHONE="ay" BEGIN="3" END="5"/>
              <NODE GID="4" WORD="NO" CLASSID="NO" PHONE="n ow" BEGIN="3" END="7"/>
              <NODE GID="5" WORD="I" CLASSID="I" PHONE="ay" BEGIN="4" END="6"/>
              <NODE GID="6" WORD="UH" CLASSID="UH" PHONE="ah" BEGIN="4" END="6"/>
              <NODE GID="7" WORD="I'M" CLASSID="I'M" PHONE="ay m" BEGIN="4" END="27"/>

              ...

              <NODE GID="38" WORD="PUB" CLASSID="PUB" PHONE="p ah b" BEGIN="79" END="104"/>
              <NODE GID="39" WORD="AH" CLASSID="AH" PHONE="aa" BEGIN="81" END="110"/>
              <NODE GID="40" WORD="LOT" CLASSID="LOT" PHONE="l aa t" BEGIN="81" END="110"/>
              <NODE GID="41" WORD="" CLASSID="</s>" PHONE="sil" BEGIN="105" END="163"/>
              <NODE GID="42" WORD="" CLASSID="</s>" PHONE="sil" BEGIN="111" END="163"/>
              <ARC FROM="0" TO="4"/>
              <ARC FROM="0" TO="3"/>
              <ARC FROM="1" TO="7"/>
              <ARC FROM="1" TO="5"/>
              <ARC FROM="1" TO="6"/>

              ...

              <ARC FROM="38" TO="41"/>
              <ARC FROM="39" TO="42"/>
              <ARC FROM="40" TO="42"/>
          </GRAPHOUT>
          <CONFNET>
            <WORD>
              <ALTERNATIVE PROB="1.000"></ALTERNATIVE>
            </WORD>
            <WORD>
              <ALTERNATIVE PROB="0.950">I</ALTERNATIVE>
              <ALTERNATIVE PROB="0.020">HI</ALTERNATIVE>
              <ALTERNATIVE PROB="0.013">NO</ALTERNATIVE>
              <ALTERNATIVE PROB="0.010"></ALTERNATIVE>
              <ALTERNATIVE PROB="0.006">UH</ALTERNATIVE>
            </WORD>
            <WORD>
              <ALTERNATIVE PROB="0.945">AM</ALTERNATIVE>
              <ALTERNATIVE PROB="0.055">I'M</ALTERNATIVE>
            </WORD>
            <WORD>
              <ALTERNATIVE PROB="1.000">LOOKING</ALTERNATIVE>
            </WORD>
            <WORD>
              <ALTERNATIVE PROB="1.000">FOR</ALTERNATIVE>
            </WORD>
            <WORD>
              <ALTERNATIVE PROB="1.000">A</ALTERNATIVE>
            </WORD>
            <WORD>
              <ALTERNATIVE PROB="0.963">PUB</ALTERNATIVE>
              <ALTERNATIVE PROB="0.016">AH</ALTERNATIVE>
              <ALTERNATIVE PROB="0.012">BAR</ALTERNATIVE>
              <ALTERNATIVE PROB="0.008">LOT</ALTERNATIVE>
            </WORD>
            <WORD>
              <ALTERNATIVE PROB="1.000"></ALTERNATIVE>
            </WORD>
          </CONFNET>
          <INPUT STATUS="LISTEN" TIME="1343896312"/>

        """
        msg = "<RESULTS>" + msg + "</RESULTS>"
        msg = msg.replace("<s>", "&lt;s&gt;").replace("</s>", "&lt;/s&gt;")

        nblist = UtteranceNBList()

        doc = xml.dom.minidom.parseString(msg)
        recogout = doc.getElementsByTagName("RECOGOUT")
        for el in recogout:
            shypo = el.getElementsByTagName("SHYPO")
            for el in shypo:
                whypo = el.getElementsByTagName("WHYPO")
                utterance = ""
                cm = 1.0
                for el in whypo:
                    word = el.getAttribute("WORD")
                    utterance += " " + word
                    if word:
                        cm *= float(el.getAttribute("CM"))
                nblist.add(cm, Utterance(utterance))

        nblist.merge()
        nblist.normalise()
        nblist.sort()

        cn = UtteranceConfusionNetwork()

        confnet = doc.getElementsByTagName("CONFNET")
        for el in confnet:
            word = el.getElementsByTagName("WORD")
            for el in word:
                alternative = el.getElementsByTagName("ALTERNATIVE")
                word_list = []
                for el in alternative:
                    prob = float(el.getAttribute("PROB"))
                    text = get_text_from_xml_node(el)
                    word_list.append([prob, text])

                # filter out empty hypotheses
                if len(word_list) == 0:
                    continue
                if len(word_list) == 1 and len(word_list[0][1]) == 0:
                    continue

                # add the word into the confusion network
                cn.add(word_list)

        cn.merge()
        cn.normalise()
        cn.prune()
        cn.normalise()
        cn.sort()

        return nblist, cn

    def flush(self):
        """Sends command to the Julius ASR to terminate the recognition and get
        ready for new recognition.

        """
        if self.recognition_on:
            self.audio_finished()

            nblist, cn = self.get_results()
            # read any leftovers
            while True:
                if self.read_server_message() is None:
                    break

        return

    def rec_in(self, frame):
        """ This defines asynchronous interface for speech recognition.

        Call this input function with audio data belonging into one speech
        segment that should be recognized.

        Output hypotheses is obtained by calling hyp_out().
        """

        self.recognition_on = True
        self.send_frame(frame.payload)

        return

    def hyp_out(self):
        """ This defines asynchronous interface for speech recognition.

        Returns recognizers hypotheses about the input speech audio and
        a confusion network for the input.
        """

        # Read all messages accidentally left in the socket from the Julius ASR
        # server before.
        # A new ASR hypothesis is decoded.
        while True:
            m = self.read_server_message()
            if m is None:
                break

        if self.recognition_on:
            self.audio_finished()

            nblist, cn = self.get_results(
                timeout=self.cfg['ASR']['Julius']['timeout'])

            return cn

        raise JuliusASRException("No ASR hypothesis is available since the "
                                 "recognition has not started.")<|MERGE_RESOLUTION|>--- conflicted
+++ resolved
@@ -59,7 +59,6 @@
 
             system_logger.debug("Starting the Julius ASR server...")
             self.start_server()
-<<<<<<< HEAD
             # if not self.wait_for_start():
                 # raise JuliusASRTimeoutException(
                     # 'Could not wait for Julius to start up.')
@@ -67,11 +66,11 @@
             system_logger.debug("Connecting to the Julius ASR server...")
             self.connect_to_server()
             time.sleep(3)
-=======
 
             julius_success = False
             for i in range(self.cfg['ASR']['Julius']['connect_attempts']):
-                system_logger.debug("Connecting to the Julius ASR server (%d)..." % i)
+                system_logger.debug("Connecting to the Julius ASR server "
+                                    "(%d)..." % i)
                 try:
                     self.connect_to_server()
                     julius_success = True
@@ -82,7 +81,6 @@
             if not julius_success:
                 self.connect_to_server()
 
->>>>>>> 9cdb1c96
             system_logger.debug("Opening the adinnet connection with the "
                                 "Julius ASR...")
             self.open_adinnet()

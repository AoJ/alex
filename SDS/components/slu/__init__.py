--- conflicted
+++ resolved
@@ -30,12 +30,9 @@
             yield i
 
     def load(self, file_name):
-<<<<<<< HEAD
-=======
         global database
 
         database = None
->>>>>>> addf8583
         execfile(file_name, globals())
         if database is None:
             raise Exception("No database loaded!")

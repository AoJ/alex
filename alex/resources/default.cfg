#!/usr/bin/env python
# vim: set fileencoding=UTF-8 filetype=python :
#
#  When the configuration file is loaded, several automatic transformations
#  are applied:
#
# 1) '{cfg_abs_path}' as a substring of atomic attributes is replaced by
#    an absolute path of the configuration files.  This can be used to
#    make the configuration file independent of the location of programs
#    using the configuration file.
#
# or better user use the as_project_path function

import os.path

from alex.components.dm.dddstate import DeterministicDiscriminativeDialogueState
from alex.components.dm.dummypolicy import DummyDialoguePolicy
from alex.utils.mproc import SystemLogger
from alex.utils.sessionlogger import SessionLogger
from alex.utils.config import as_project_path

config = {
    'General': {
        'include': [as_project_path('resources/private/default.cfg')]
    },
    'Audio': {
        'sample_rate': 16000,
        'samples_per_frame': 256,
    },
    'AudioIO': {
        'play_buffer_size': 1024,
        'debug': True,
        'output_dir': './aio_call_log',
    },
    'VoipIO': {
        'pjsip_log_level': 3,
        'debug': True,
        'reject_calls': False,
        'allowed_phone_numbers': r"(^[234567])",
        'forbidden_phone_number': r"(^112$|^150$|^155$|^156$|^158$)",
        'allowed_users': r"(^[234567])",
        'forbidden_users': r"(^112$|^150$|^155$|^156$|^158$)",
        'allowed_hosts': r"",
        'forbidden_hosts': r"",
    },
    'VAD': {
        'debug': False,
        'type': 'gmm',
        'speech_buffer_frames': 20,
        'decision_frames_speech': 10,
        'decision_frames_sil': 25,
        'decision_speech_threshold': 0.7,
        'decision_non_speech_threshold': 0.2,
        'power': {
            'threshold': 70,
            'threshold_multiplier': 1.0,
            'adaptation_frames': 30,
        },
        'gmm': {
            'frontend': 'MFCC',
            'framesize': 512,
            'frameshift': 160,
            'usehamming': True,
            'preemcoef': 0.97,
            'numchans': 26,
            'ceplifter': 22,
            'numceps': 12,
            'enormalise': True,
            'zmeansource': True,
            'usepower': True,
            'usec0': False,
            'usecmn': False,
            'usedelta': True,
            'useacc': True,
            'lofreq': 125,
            'hifreq': 3800,
            'speech_model': '{cfg_abs_path}/vad/voip_en/vad_speech_sds_mfcc_m064_f100000.gmm',
            'sil_model': '{cfg_abs_path}/vad/voip_en/vad_sil_sds_mfcc_m064_f100000.gmm',
            'filter_length': 5,
        }
    },
    'ASR': {
        'debug': True,
        'type': 'Kaldi',
        'Kaldi': {
            'hypothesis_type': 'nblist',
            'model': 'TODO_path_to_model',
            'LM_scale': -6666.66,
            'lat_depth': 666666,
        },
        'Julius': {
            'debug': False,
            'reuse_server': False,
            'binary': '/usr/local/bin/julius',
            'killall': False,  # Kill all previous running Julius instances when
            # starting the Julius ASR component.
            # This means that this option must not be True if you
            # want to run multiple instances of the alex app on the
            # same server.
            'pidfile': 'julius.pid',
            'start_wait_time': 0.5,  # in seconds
            'start_max_wait_time': 15,  # in seconds
            'msg_timeout': 0.3,  # timeout for each single message, in seconds
            'timeout': 2.0,  # timeout for a complete recognised utterance, in seconds
            'hostname': "localhost",
            'serverport': 10500,
            'adinnetport': 5530,
            'jconffile': 'julius.jconf',
            'logfile': 'julius.log',
            'jconf': {
                ## Language model

                # Note that Julius crashes with binary acoustic and language models

                #"-d": "{cfg_abs_path}/lm/caminfo/julius_bigram",
                #"-d": "{cfg_abs_path}/lm/caminfo/julius_trigram",

                "-nlr": "{cfg_abs_path}/lm/caminfo/julius_arpa_bigram",
                #"-nrl": "{cfg_abs_path}/lm/caminfo/julius_arpa_rev_trigram",
                "-nrl": "{cfg_abs_path}/lm/caminfo/julius_arpa_rev_bigram",
                "-v": "{cfg_abs_path}/lm/caminfo/julius_dict",
                "-silhead": "<s>",
                "-siltail": "</s>",
                "-mapunk": "UM",

                ## Acoustic HMM file

                # support ascii hmmdefs or binary format (converted by "mkbinhmm")
                # format (ascii/binary) will be automatically detected
                #"-h": "{cfg_abs_path}/asr/voip_en/julius_hmmdefs",
                "-h": "{cfg_abs_path}/asr/voip_en/hmmdefs",
                # triphone model needs HMMList that maps logical triphone to physical ones.
                #"-hlist": "{cfg_abs_path}/asr/voip_en/julius_tiedlist",
                "-hlist": "{cfg_abs_path}/asr/voip_en/tiedlist",

                ## Frontend

                "-htkconf": "{cfg_abs_path}/asr/voip_en/config",

                ## Word insertion penalty

                "-lmp": "15.0 0.0",   # first pass
                "-lmp2": "15.0 0.0",   # second pass

                "-no_ccd": "",     # disable context-dependency handling

                # Gaussian Pruning
                "-tmix": "4",

                ## Select Gaussian pruning algorithm

                # default: beam (standard setting), safe (others)
                "-gprune": "safe",      # safe pruning, accurate but slow
                #"-gprune": "heuristic", # heuristic pruning
                #"-gprune": "beam",      # beam pruning, fast but sensitive
                #"-gprune": "none",      # no pruning

                # Search Parameters
                "-b": "1000",                  # beam width on 1st pass (#nodes) for triphone,PTM,engine=v2.1
                "-b2": "100",                # beam width on 2nd pass (#words)
                #"-sb": "100.0",               # score beam envelope threshold
                #"-s": "1500",                 # hypotheses stack size on 2nd pass (#hypo)
                #"-m": "2000",                 # hypotheses overflow threshold (#hypo)
                #"-lookuprange": "10",         # lookup range for word expansion (#frame)
                #"-n": "1",                    # num of sentences to find (#sentence)
                "-n": "50",  # (default for 'standard' configuration)
                #"-output": "2",               # num of found sentences to output (#sentence)

                #### Inter-Word Short Pause handling
                "-spmodel": "sp",   # HMM model name

                # For insertion of context-free short-term inter-word pauses between words
                #  (multi-path version only)
                "-iwsp": "",     # append a skippable sp model at all word ends
                "-iwsppenalty": "0.0",   # transition penalty for the appenede sp models

                "-cmnsave": "cmn.param",  # save CMN param to file (update per input)
                "-cmnload": "cmn.param",  # load initial CMN param from file on startup
                "-cmnmapweight": "200",        # the weight of initial cepstral mean for MAP-CMN

                #"-cmalpha": "0.05:,   # smoothing coef. alpha

                #"-lattice": "",
                #"-graphrange": "10",  # this is useful only when computing lattice without confnet
                "-confnet": "",

                ## Input and module mode
                "-module": "10500",    # Run Julius on "Server module mode"
                "-input": "adinnet",   # Network audio input
                "-adport": "5530",

                "-fallback1pass": "",
            },
        },
        'Google': {
            'debug': False,
            'language': 'en',
            'maxresults': 20,
        }
    },
    'SLU': {
        'debug': True,
        # DEPRECATED
        # 'cldb': "{cfg_abs_path}/../applications/CamInfoRest/data/database.py",
        # 'type': 'DAILogRegClassifier',
        # 'DAILogRegClassifier': {
        # # 'model': '{cfg_abs_path}/../applications/CamInfoRest/slu-lr-trn.model',
        # 'model': '{cfg_abs_path}/../applications/CamInfoRest/models/130516_minf60-minfc35-mind60.slu_model.gz',
        # },

        # Type of the classifier:
        #   'cl-seq' ... the original classifier with category label
        #                abstraction, with sequential numbering of category
        #                labels
        #   'cl-tracing' ... category label substitution with tracing the
        #                original surface string and substituting it back
        #                adaptively based on the classifier instantiation
        #                applied
        'type': 'cl-tracing',
        'cl-tracing': {
            'cldb_fname': os.path.join('{cfg_abs_path}', '..', 'applications',
                                       'CamInfoRest', 'data', 'database.py'),
            'features_type': ('ngram', ),
            'do_preprocessing': True,
            'training': {
                'models_dir': 'models',
            },
            # 'clser': <a trained DAI classifier object>
            'testing': {
                # 'model_fname': <specify one>,
                'model_fname': os.path.join(
                    '{cfg_abs_path}', '..', 'applications', 'CamInfoRest',
                    'models', '130516_minf60-minfc35-mind60.slu_model.gz'),
                'max_examples': None,
                'min_perc': 80,
                'renormalise': True,   # Whether to normalise probabilities for
                                       # alternative values for same slots.
                'threshold': None,     # set to None to use the learned one
                'vanilla': True,       # set to True if no output files should be
                                       # written
            }
        }
    },
    'DM': {
        'debug': True,
        'type': 'basic',
        'basic': {
            'debug': True,
        },
        'dialogue_state': DeterministicDiscriminativeDialogueState,
        'dialogue_policy': DummyDialoguePolicy,

        'UfalRuleDM': {
            'db_cfg': '{cfg_abs_path}/../applications/CamInfoRest/cued_data/CIRdbase_V7_noloc.txt',
            'ontology': '{cfg_abs_path}/../applications/CamInfoRest/ontology.cfg',
            'provide_code': False,
            'code_submit_url': None
        },
        'PUfalRuleDM': {
            'db_cfg': '{cfg_abs_path}/../applications/CamInfoRest/cued_data/CIRdbase_V7_noloc.txt',
            'ontology': '{cfg_abs_path}/../applications/CamInfoRest/ontology.cfg',
            'provide_code': False,
            'code_submit_url': None
        }
    },
    'NLG': {
        'debug': True,
        'type': 'Template',
        'Template': {
            'model': '{cfg_abs_path}/../applications/CamInfoRest/nlgtemplates.cfg'
        },
    },
<<<<<<< HEAD
    'TTS': {
        'debug': True,
        'type': 'Flite',
        'Google': {
            'debug': False,
            'language': 'en',
        },
        'Flite': {
            'debug': False,
            'voice': 'kal16',
        },
        'SpeechTech': {
            'debug': True,
            'voice': 'Iva210',
        },
        'VoiceRSS': {
            'language': 'en-gb',
        }
    },
    'Hub': {
        'main_loop_sleep_time': 0.005,
        'history_file': 'hub_history_hub.txt',
        'history_length': 1000,
    },
    'SHub': {
        'history_file': 'hub_history_shub.txt',
        'history_length': 1000,
=======
    'ontology': as_project_path('applications/AlexOnTheBus/data/ontology.py'),  # FJ: what is the default domain?
    'dialogue_state': {
        'type': DeterministicDiscriminativeDialogueState,
     }, 
    'dialogue_policy': {
        'type': DummyDialoguePolicy,
    }, 

    'UfalRuleDM': {
      'db_cfg': '{cfg_abs_path}/../applications/CamInfoRest/cued_data/CIRdbase_V7_noloc.txt',
      'ontology': '{cfg_abs_path}/../applications/CamInfoRest/ontology.cfg',
      'provide_code': False,
      'code_submit_url': None
>>>>>>> 89028824
    },
    'THub': {
        'history_file': 'hub_history_thub.txt',
        'history_length': 1000,
    },
    'VoipHub': {
        'wait_time_before_calling_back': 10,
        'history_length': 1000,
        'hard_time_limit': 6 * 60,  # maximal length of a dialogue in seconds
        'hard_turn_limit': 40,  # maximal number of turn in a dialogue
    },
    'WebHub': {
        'port': 8000,
    },
    'Logging': {
        'system_name': "Default alex",
        'version': "1.0",
        'system_logger': SystemLogger(stdout=True, output_dir='./call_logs'),
        'session_logger': SessionLogger()
    },
}<|MERGE_RESOLUTION|>--- conflicted
+++ resolved
@@ -21,41 +21,41 @@
 
 config = {
     'General': {
-        'include': [as_project_path('resources/private/default.cfg')]
+    'include': [as_project_path('resources/private/default.cfg')]
     },
     'Audio': {
-        'sample_rate': 16000,
-        'samples_per_frame': 256,
+    'sample_rate': 16000,
+    'samples_per_frame': 256,
     },
     'AudioIO': {
-        'play_buffer_size': 1024,
-        'debug': True,
-        'output_dir': './aio_call_log',
+    'play_buffer_size': 1024,
+    'debug': True,
+    'output_dir': './aio_call_log',
     },
     'VoipIO': {
-        'pjsip_log_level': 3,
-        'debug': True,
-        'reject_calls': False,
-        'allowed_phone_numbers': r"(^[234567])",
-        'forbidden_phone_number': r"(^112$|^150$|^155$|^156$|^158$)",
-        'allowed_users': r"(^[234567])",
-        'forbidden_users': r"(^112$|^150$|^155$|^156$|^158$)",
-        'allowed_hosts': r"",
-        'forbidden_hosts': r"",
+    'pjsip_log_level': 3,
+    'debug': True,
+    'reject_calls': False,
+    'allowed_phone_numbers': r"(^[234567])",
+    'forbidden_phone_number': r"(^112$|^150$|^155$|^156$|^158$)",
+    'allowed_users': r"(^[234567])",
+    'forbidden_users': r"(^112$|^150$|^155$|^156$|^158$)",
+    'allowed_hosts': r"",
+    'forbidden_hosts': r"",
     },
     'VAD': {
-        'debug': False,
-        'type': 'gmm',
-        'speech_buffer_frames': 20,
-        'decision_frames_speech': 10,
-        'decision_frames_sil': 25,
-        'decision_speech_threshold': 0.7,
-        'decision_non_speech_threshold': 0.2,
-        'power': {
-            'threshold': 70,
-            'threshold_multiplier': 1.0,
-            'adaptation_frames': 30,
-        },
+    'debug': False,
+    'type': 'gmm',
+    'speech_buffer_frames': 20,
+    'decision_frames_speech': 10,
+    'decision_frames_sil': 25,
+    'decision_speech_threshold': 0.7,
+    'decision_non_speech_threshold': 0.2,
+    'power': {
+        'threshold': 70,
+        'threshold_multiplier': 1.0,
+        'adaptation_frames': 30,
+    },
         'gmm': {
             'frontend': 'MFCC',
             'framesize': 512,
@@ -81,22 +81,16 @@
     },
     'ASR': {
         'debug': True,
-        'type': 'Kaldi',
-        'Kaldi': {
-            'hypothesis_type': 'nblist',
-            'model': 'TODO_path_to_model',
-            'LM_scale': -6666.66,
-            'lat_depth': 666666,
-        },
+        'type': 'Julius',
         'Julius': {
             'debug': False,
             'reuse_server': False,
             'binary': '/usr/local/bin/julius',
             'killall': False,  # Kill all previous running Julius instances when
-            # starting the Julius ASR component.
-            # This means that this option must not be True if you
-            # want to run multiple instances of the alex app on the
-            # same server.
+        # starting the Julius ASR component.
+        # This means that this option must not be True if you
+        # want to run multiple instances of the alex app on the
+        # same server.
             'pidfile': 'julius.pid',
             'start_wait_time': 0.5,  # in seconds
             'start_max_wait_time': 15,  # in seconds
@@ -108,89 +102,95 @@
             'jconffile': 'julius.jconf',
             'logfile': 'julius.log',
             'jconf': {
-                ## Language model
-
-                # Note that Julius crashes with binary acoustic and language models
-
-                #"-d": "{cfg_abs_path}/lm/caminfo/julius_bigram",
-                #"-d": "{cfg_abs_path}/lm/caminfo/julius_trigram",
-
-                "-nlr": "{cfg_abs_path}/lm/caminfo/julius_arpa_bigram",
-                #"-nrl": "{cfg_abs_path}/lm/caminfo/julius_arpa_rev_trigram",
-                "-nrl": "{cfg_abs_path}/lm/caminfo/julius_arpa_rev_bigram",
-                "-v": "{cfg_abs_path}/lm/caminfo/julius_dict",
-                "-silhead": "<s>",
-                "-siltail": "</s>",
-                "-mapunk": "UM",
-
-                ## Acoustic HMM file
-
-                # support ascii hmmdefs or binary format (converted by "mkbinhmm")
-                # format (ascii/binary) will be automatically detected
-                #"-h": "{cfg_abs_path}/asr/voip_en/julius_hmmdefs",
-                "-h": "{cfg_abs_path}/asr/voip_en/hmmdefs",
-                # triphone model needs HMMList that maps logical triphone to physical ones.
-                #"-hlist": "{cfg_abs_path}/asr/voip_en/julius_tiedlist",
-                "-hlist": "{cfg_abs_path}/asr/voip_en/tiedlist",
-
-                ## Frontend
-
-                "-htkconf": "{cfg_abs_path}/asr/voip_en/config",
-
-                ## Word insertion penalty
-
-                "-lmp": "15.0 0.0",   # first pass
-                "-lmp2": "15.0 0.0",   # second pass
-
-                "-no_ccd": "",     # disable context-dependency handling
-
-                # Gaussian Pruning
-                "-tmix": "4",
-
-                ## Select Gaussian pruning algorithm
-
-                # default: beam (standard setting), safe (others)
-                "-gprune": "safe",      # safe pruning, accurate but slow
-                #"-gprune": "heuristic", # heuristic pruning
-                #"-gprune": "beam",      # beam pruning, fast but sensitive
-                #"-gprune": "none",      # no pruning
-
-                # Search Parameters
-                "-b": "1000",                  # beam width on 1st pass (#nodes) for triphone,PTM,engine=v2.1
-                "-b2": "100",                # beam width on 2nd pass (#words)
-                #"-sb": "100.0",               # score beam envelope threshold
-                #"-s": "1500",                 # hypotheses stack size on 2nd pass (#hypo)
-                #"-m": "2000",                 # hypotheses overflow threshold (#hypo)
-                #"-lookuprange": "10",         # lookup range for word expansion (#frame)
-                #"-n": "1",                    # num of sentences to find (#sentence)
-                "-n": "50",  # (default for 'standard' configuration)
-                #"-output": "2",               # num of found sentences to output (#sentence)
-
-                #### Inter-Word Short Pause handling
-                "-spmodel": "sp",   # HMM model name
-
-                # For insertion of context-free short-term inter-word pauses between words
-                #  (multi-path version only)
-                "-iwsp": "",     # append a skippable sp model at all word ends
-                "-iwsppenalty": "0.0",   # transition penalty for the appenede sp models
-
-                "-cmnsave": "cmn.param",  # save CMN param to file (update per input)
-                "-cmnload": "cmn.param",  # load initial CMN param from file on startup
-                "-cmnmapweight": "200",        # the weight of initial cepstral mean for MAP-CMN
-
-                #"-cmalpha": "0.05:,   # smoothing coef. alpha
-
-                #"-lattice": "",
-                #"-graphrange": "10",  # this is useful only when computing lattice without confnet
-                "-confnet": "",
-
-                ## Input and module mode
-                "-module": "10500",    # Run Julius on "Server module mode"
-                "-input": "adinnet",   # Network audio input
-                "-adport": "5530",
-
-                "-fallback1pass": "",
+            ## Language model
+
+            # Note that Julius crashes with binary acoustic and language models
+
+            #"-d": "{cfg_abs_path}/lm/caminfo/julius_bigram",
+            #"-d": "{cfg_abs_path}/lm/caminfo/julius_trigram",
+
+            "-nlr": "{cfg_abs_path}/lm/caminfo/julius_arpa_bigram",
+            #"-nrl": "{cfg_abs_path}/lm/caminfo/julius_arpa_rev_trigram",
+            "-nrl": "{cfg_abs_path}/lm/caminfo/julius_arpa_rev_bigram",
+            "-v": "{cfg_abs_path}/lm/caminfo/julius_dict",
+            "-silhead": "<s>",
+            "-siltail": "</s>",
+            "-mapunk": "UM",
+
+            ## Acoustic HMM file
+
+            # support ascii hmmdefs or binary format (converted by "mkbinhmm")
+            # format (ascii/binary) will be automatically detected
+            #"-h": "{cfg_abs_path}/asr/voip_en/julius_hmmdefs",
+            "-h": "{cfg_abs_path}/asr/voip_en/hmmdefs",
+            # triphone model needs HMMList that maps logical triphone to physical ones.
+            #"-hlist": "{cfg_abs_path}/asr/voip_en/julius_tiedlist",
+            "-hlist": "{cfg_abs_path}/asr/voip_en/tiedlist",
+
+            ## Frontend
+
+            "-htkconf": "{cfg_abs_path}/asr/voip_en/config",
+
+            ## Word insertion penalty
+
+            "-lmp": "15.0 0.0",   # first pass
+            "-lmp2": "15.0 0.0",   # second pass
+
+            "-no_ccd": "",     # disable context-dependency handling
+
+            # Gaussian Pruning
+            "-tmix": "4",
+
+            ## Select Gaussian pruning algorithm
+
+            # default: beam (standard setting), safe (others)
+            "-gprune": "safe",      # safe pruning, accurate but slow
+            #"-gprune": "heuristic", # heuristic pruning
+            #"-gprune": "beam",      # beam pruning, fast but sensitive
+            #"-gprune": "none",      # no pruning
+
+            # Search Parameters
+            "-b": "1000",                  # beam width on 1st pass (#nodes) for triphone,PTM,engine=v2.1
+            "-b2": "100",                # beam width on 2nd pass (#words)
+            #"-sb": "100.0",               # score beam envelope threshold
+            #"-s": "1500",                 # hypotheses stack size on 2nd pass (#hypo)
+            #"-m": "2000",                 # hypotheses overflow threshold (#hypo)
+            #"-lookuprange": "10",         # lookup range for word expansion (#frame)
+            #"-n": "1",                    # num of sentences to find (#sentence)
+            "-n": "50",  # (default for 'standard' configuration)
+            #"-output": "2",               # num of found sentences to output (#sentence)
+
+            #### Inter-Word Short Pause handling
+            "-spmodel": "sp",   # HMM model name
+
+            # For insertion of context-free short-term inter-word pauses between words
+            #  (multi-path version only)
+            "-iwsp": "",     # append a skippable sp model at all word ends
+            "-iwsppenalty": "0.0",   # transition penalty for the appenede sp models
+
+            "-cmnsave": "cmn.param",  # save CMN param to file (update per input)
+            "-cmnload": "cmn.param",  # load initial CMN param from file on startup
+            "-cmnmapweight": "200",        # the weight of initial cepstral mean for MAP-CMN
+
+            #"-cmalpha": "0.05:,   # smoothing coef. alpha
+
+            #"-lattice": "",
+            #"-graphrange": "10",  # this is useful only when computing lattice without confnet
+            "-confnet": "",
+
+            ## Input and module mode
+            "-module": "10500",    # Run Julius on "Server module mode"
+            "-input": "adinnet",   # Network audio input
+            "-adport": "5530",
+
+            "-fallback1pass": "",
             },
+        },
+        'Kaldi': {
+        'hypothesis_type': 'nblist',
+        'model': 'TODO_path_to_model',
+        'LM_scale': -6666.66,
+        'lat_depth': 666666,
         },
         'Google': {
             'debug': False,
@@ -199,56 +199,61 @@
         }
     },
     'SLU': {
-        'debug': True,
-        # DEPRECATED
-        # 'cldb': "{cfg_abs_path}/../applications/CamInfoRest/data/database.py",
-        # 'type': 'DAILogRegClassifier',
-        # 'DAILogRegClassifier': {
+    'debug': True,
+    # DEPRECATED
+    # 'cldb': "{cfg_abs_path}/../applications/CamInfoRest/data/database.py",
+    # 'type': 'DAILogRegClassifier',
+    # 'DAILogRegClassifier': {
         # # 'model': '{cfg_abs_path}/../applications/CamInfoRest/slu-lr-trn.model',
         # 'model': '{cfg_abs_path}/../applications/CamInfoRest/models/130516_minf60-minfc35-mind60.slu_model.gz',
-        # },
-
-        # Type of the classifier:
-        #   'cl-seq' ... the original classifier with category label
-        #                abstraction, with sequential numbering of category
-        #                labels
-        #   'cl-tracing' ... category label substitution with tracing the
-        #                original surface string and substituting it back
-        #                adaptively based on the classifier instantiation
-        #                applied
-        'type': 'cl-tracing',
-        'cl-tracing': {
-            'cldb_fname': os.path.join('{cfg_abs_path}', '..', 'applications',
-                                       'CamInfoRest', 'data', 'database.py'),
-            'features_type': ('ngram', ),
-            'do_preprocessing': True,
-            'training': {
-                'models_dir': 'models',
-            },
-            # 'clser': <a trained DAI classifier object>
-            'testing': {
-                # 'model_fname': <specify one>,
-                'model_fname': os.path.join(
-                    '{cfg_abs_path}', '..', 'applications', 'CamInfoRest',
-                    'models', '130516_minf60-minfc35-mind60.slu_model.gz'),
-                'max_examples': None,
-                'min_perc': 80,
-                'renormalise': True,   # Whether to normalise probabilities for
-                                       # alternative values for same slots.
-                'threshold': None,     # set to None to use the learned one
-                'vanilla': True,       # set to True if no output files should be
-                                       # written
-            }
-        }
+    # },
+
+    # Type of the classifier:
+    #   'cl-seq' ... the original classifier with category label
+    #                abstraction, with sequential numbering of category
+    #                labels
+    #   'cl-tracing' ... category label substitution with tracing the
+    #                original surface string and substituting it back
+    #                adaptively based on the classifier instantiation
+    #                applied
+    'type': 'cl-tracing',
+    'cl-tracing': {
+        'cldb_fname': os.path.join('{cfg_abs_path}', '..', 'applications',
+                                   'CamInfoRest', 'data', 'database.py'),
+        'features_type': ('ngram', ),
+        'do_preprocessing': True,
+        'training': {
+            'models_dir': 'models',
+        },
+        # 'clser': <a trained DAI classifier object>
+        'testing': {
+            # 'model_fname': <specify one>,
+            'model_fname': os.path.join(
+                '{cfg_abs_path}', '..', 'applications', 'CamInfoRest',
+                'models', '130516_minf60-minfc35-mind60.slu_model.gz'),
+            'max_examples': None,
+            'min_perc': 80,
+            'renormalise': True,   # Whether to normalise probabilities for
+                                   # alternative values for same slots.
+            'threshold': None,     # set to None to use the learned one
+            'vanilla': True,       # set to True if no output files should be
+                                   # written
+        }
+    }
     },
     'DM': {
+    'debug': True,
+    'type': 'basic',
+    'basic': {
         'debug': True,
-        'type': 'basic',
-        'basic': {
-            'debug': True,
-        },
-        'dialogue_state': DeterministicDiscriminativeDialogueState,
-        'dialogue_policy': DummyDialoguePolicy,
+    },
+        'ontology': as_project_path('applications/AlexOnTheBus/data/ontology.py'),  # FJ: what is the default domain?
+        'dialogue_state': {
+        'type': DeterministicDiscriminativeDialogueState,
+        },
+        'dialogue_policy': {
+        'type': DummyDialoguePolicy,
+        },
 
         'UfalRuleDM': {
             'db_cfg': '{cfg_abs_path}/../applications/CamInfoRest/cued_data/CIRdbase_V7_noloc.txt',
@@ -264,20 +269,19 @@
         }
     },
     'NLG': {
-        'debug': True,
-        'type': 'Template',
-        'Template': {
-            'model': '{cfg_abs_path}/../applications/CamInfoRest/nlgtemplates.cfg'
-        },
-    },
-<<<<<<< HEAD
+    'debug': True,
+    'type': 'Template',
+    'Template': {
+        'model': '{cfg_abs_path}/../applications/CamInfoRest/nlgtemplates.cfg'
+    },
+    },
     'TTS': {
-        'debug': True,
-        'type': 'Flite',
-        'Google': {
-            'debug': False,
-            'language': 'en',
-        },
+    'debug': True,
+    'type': 'Flite',
+    'Google': {
+        'debug': False,
+        'language': 'en',
+    },
         'Flite': {
             'debug': False,
             'voice': 'kal16',
@@ -291,46 +295,31 @@
         }
     },
     'Hub': {
-        'main_loop_sleep_time': 0.005,
-        'history_file': 'hub_history_hub.txt',
-        'history_length': 1000,
+    'main_loop_sleep_time': 0.005,
+    'history_file': 'hub_history_hub.txt',
+    'history_length': 1000,
     },
     'SHub': {
-        'history_file': 'hub_history_shub.txt',
-        'history_length': 1000,
-=======
-    'ontology': as_project_path('applications/AlexOnTheBus/data/ontology.py'),  # FJ: what is the default domain?
-    'dialogue_state': {
-        'type': DeterministicDiscriminativeDialogueState,
-     }, 
-    'dialogue_policy': {
-        'type': DummyDialoguePolicy,
-    }, 
-
-    'UfalRuleDM': {
-      'db_cfg': '{cfg_abs_path}/../applications/CamInfoRest/cued_data/CIRdbase_V7_noloc.txt',
-      'ontology': '{cfg_abs_path}/../applications/CamInfoRest/ontology.cfg',
-      'provide_code': False,
-      'code_submit_url': None
->>>>>>> 89028824
+    'history_file': 'hub_history_shub.txt',
+    'history_length': 1000,
     },
     'THub': {
-        'history_file': 'hub_history_thub.txt',
-        'history_length': 1000,
+    'history_file': 'hub_history_thub.txt',
+    'history_length': 1000,
     },
     'VoipHub': {
-        'wait_time_before_calling_back': 10,
-        'history_length': 1000,
-        'hard_time_limit': 6 * 60,  # maximal length of a dialogue in seconds
-        'hard_turn_limit': 40,  # maximal number of turn in a dialogue
+    'wait_time_before_calling_back': 10,
+    'history_length': 1000,
+    'hard_time_limit': 6 * 60,  # maximal length of a dialogue in seconds
+    'hard_turn_limit': 40,  # maximal number of turn in a dialogue
     },
     'WebHub': {
-        'port': 8000,
+    'port': 8000,
     },
     'Logging': {
-        'system_name': "Default alex",
-        'version': "1.0",
-        'system_logger': SystemLogger(stdout=True, output_dir='./call_logs'),
-        'session_logger': SessionLogger()
+    'system_name': "Default alex",
+    'version': "1.0",
+    'system_logger': SystemLogger(stdout=True, output_dir='./call_logs'),
+    'session_logger': SessionLogger()
     },
 }
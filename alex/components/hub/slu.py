#!/usr/bin/env python
# -*- coding: utf-8 -*-
# This code is PEP8-compliant. See http://www.python.org/dev/peps/pep-0008.

import multiprocessing
import time

from alex.components.slu.da import DialogueActNBList, DialogueActConfusionNetwork
from alex.components.hub.messages import Command, ASRHyp, SLUHyp
from alex.components.slu.common import slu_factory
from alex.components.slu.exceptions import SLUException
from alex.utils.procname import set_proc_name


class SLU(multiprocessing.Process):
    """
    The SLU component receives ASR hypotheses and converts them into
    hypotheses about the meaning of the input in the form of dialogue
    acts.

    This component is a wrapper around multiple SLU components which handles
    inter-process communication.
    """

    def __init__(self, cfg, commands, asr_hypotheses_in, slu_hypotheses_out,
                 close_event):
        """
        Initialises an SLU object according to the configuration (cfg['SLU']
        is the relevant section), and stores ends of pipes to other processes.

        Arguments:
            cfg: a Config object specifying the configuration to use
            commands: our end of a pipe (multiprocessing.Pipe) for receiving
                commands
            asr_hypotheses_in: our end of a pipe (multiprocessing.Pipe) for
                receiving audio frames (from ASR)
            slu_hypotheses_out: our end of a pipe (multiprocessing.Pipe) for
                sending SLU hypotheses

        """

        multiprocessing.Process.__init__(self)

        # Save the configuration.
        self.cfg = cfg

        # Save the pipe ends.
        self.commands = commands
        self.asr_hypotheses_in = asr_hypotheses_in
        self.slu_hypotheses_out = slu_hypotheses_out
        self.close_event = close_event

        # Load the SLU.
        self.slu = slu_factory(cfg)

    def process_pending_commands(self):
        """
        Process all pending commands.

        Available commands:
          stop() - stop processing and exit the process
          flush() - flush input buffers.
            Now it only flushes the input connection.

        Return True if the process should terminate.
        """

        while self.commands.poll():
            command = self.commands.recv()
            if self.cfg['NLG']['debug']:
                self.cfg['Logging']['system_logger'].debug(command)

            if isinstance(command, Command):
                if command.parsed['__name__'] == 'stop':
                    return True

                if command.parsed['__name__'] == 'flush':
                    # Discard all data in input buffers.
                    while self.asr_hypotheses_in.poll():
                        self.asr_hypotheses_in.recv()

                    # the SLU components does not have to be flushed
                    # self.slu.flush()

                    self.commands.send(Command("flushed()", 'SLU', 'HUB'))

                    return False

        return False

    def read_asr_hypotheses_write_slu_hypotheses(self):
        if self.asr_hypotheses_in.poll():
            data_asr = self.asr_hypotheses_in.recv()

            if isinstance(data_asr, ASRHyp):
                slu_hyp = self.slu.parse(data_asr.hyp)
                fname = data_asr.fname

                confnet = None
                nblist = None

                if isinstance(slu_hyp, DialogueActConfusionNetwork):
                    confnet = slu_hyp
                    nblist = slu_hyp.get_da_nblist()
                elif isinstance(slu_hyp, DialogueActNBList):
                    confnet = None
                    nblist = slu_hyp


                if self.cfg['SLU']['debug']:
                    s = []
                    s.append("SLU Hypothesis")
                    s.append("-" * 60)
                    s.append("Confnet:")
                    s.append(unicode(confnet))
                    s.append("Nblist:")
                    s.append(unicode(nblist))
                    s.append("")
                    s = '\n'.join(s)
                    self.cfg['Logging']['system_logger'].debug(s)

                self.cfg['Logging']['session_logger'].slu("user", fname, nblist, confnet=confnet)

                self.commands.send(Command('slu_parsed(fname="%s")' % fname, 'SLU', 'HUB'))
                self.slu_hypotheses_out.send(SLUHyp(slu_hyp, asr_hyp=data_asr.hyp))

            elif isinstance(data_asr, Command):
                self.cfg['Logging']['system_logger'].info(data_asr)
            else:
                raise SLUException('Unsupported input.')

    def run(self):
        try:
            set_proc_name("Alex_SLU")
            self.cfg['Logging']['session_logger'].cancel_join_thread()

            while 1:
                # Check the close event.
                if self.close_event.is_set():
                    print 'Received close event in: %s' % multiprocessing.current_process().name
                    return

                time.sleep(self.cfg['Hub']['main_loop_sleep_time'])

                s = (time.time(), time.clock())

                # process all pending commands
                if self.process_pending_commands():
                    return

                # process the incoming ASR hypotheses
                self.read_asr_hypotheses_write_slu_hypotheses()

                d = (time.time() - s[0], time.clock() - s[1])
<<<<<<< HEAD
                if d[0] > 0.100:
                    print "SLU t = {t:0.4f} c = {c:0.4f}".format(t=d[0], c=d[1])
=======
                if d[0] > 0.200:
                    print "EXEC Time inner loop: SLU t = {t:0.4f} c = {c:0.4f}\n".format(t=d[0], c=d[1])

        except KeyboardInterrupt:
            print 'KeyboardInterrupt exception in: %s' % multiprocessing.current_process().name
            self.close_event.set()
            return
>>>>>>> ddca4e94
        except:
            self.cfg['Logging']['system_logger'].exception('Uncaught exception in SLU process.')
            self.close_event.set()
            raise

        print 'Exiting: %s. Setting close event' % multiprocessing.current_process().name
        self.close_event.set()<|MERGE_RESOLUTION|>--- conflicted
+++ resolved
@@ -152,10 +152,6 @@
                 self.read_asr_hypotheses_write_slu_hypotheses()
 
                 d = (time.time() - s[0], time.clock() - s[1])
-<<<<<<< HEAD
-                if d[0] > 0.100:
-                    print "SLU t = {t:0.4f} c = {c:0.4f}".format(t=d[0], c=d[1])
-=======
                 if d[0] > 0.200:
                     print "EXEC Time inner loop: SLU t = {t:0.4f} c = {c:0.4f}\n".format(t=d[0], c=d[1])
 
@@ -163,7 +159,6 @@
             print 'KeyboardInterrupt exception in: %s' % multiprocessing.current_process().name
             self.close_event.set()
             return
->>>>>>> ddca4e94
         except:
             self.cfg['Logging']['system_logger'].exception('Uncaught exception in SLU process.')
             self.close_event.set()

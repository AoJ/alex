#!/usr/bin/env python
# -*- coding: utf-8 -*-

from __future__ import unicode_literals

import multiprocessing
import time
import random
import urllib

from alex.components.slu.da import DialogueAct, DialogueActItem, DialogueActConfusionNetwork
from alex.components.hub.messages import Command, SLUHyp, DMDA
from alex.components.dm.common import dm_factory, get_dm_type
from alex.components.dm.exceptions import DMException
from alex.utils.procname import set_proc_name


class DM(multiprocessing.Process):
    """DM accepts N-best list hypothesis or a confusion network generated by an SLU component.
    The result of this component is an output dialogue act.

    When the component receives an SLU hypothesis then it immediately responds with an dialogue act.

    This component is a wrapper around multiple dialogue managers which handles multiprocessing
    communication.
    """

    def __init__(self, cfg, commands, slu_hypotheses_in, dialogue_act_out, close_event):
        multiprocessing.Process.__init__(self)

        self.cfg = cfg
        self.commands = commands
        self.slu_hypotheses_in = slu_hypotheses_in
        self.dialogue_act_out = dialogue_act_out
        self.close_event = close_event
        self.last_user_da_time = time.time()
        self.last_user_diff_time = time.time()
        self.epilogue_state = None

        dm_type = get_dm_type(cfg)
        self.dm = dm_factory(dm_type, cfg)
        self.dm.new_dialogue()

        self.codes = ["%04d" % i  for i in range(0, 10000)]
        random.seed(self.cfg['DM']['epilogue']['code_seed'])
        random.shuffle(self.codes)

    def process_pending_commands(self):
        """Process all pending commands.

        Available commands:
          stop() - stop processing and exit the process
          flush() - flush input buffers.
            Now it only flushes the input connection.

        Return True if the process should terminate.
        """

        while self.commands.poll():
            command = self.commands.recv()
            if self.cfg['DM']['debug']:
                self.cfg['Logging']['system_logger'].debug(command)

            if isinstance(command, Command):
                if command.parsed['__name__'] == 'stop':
                    return True

                if command.parsed['__name__'] == 'flush':
                    # discard all data in in input buffers
                    while self.slu_hypotheses_in.poll():
                        data_in = self.slu_hypotheses_in.recv()

                    self.dm.end_dialogue()

                    self.commands.send(Command("flushed()", 'DM', 'HUB'))
                    
                    return False

                if command.parsed['__name__'] == 'new_dialogue':
                    self.epilogue_state = None
                    self.dm.new_dialogue()

                    self.cfg['Logging']['session_logger'].turn("system")
                    self.dm.log_state()

                    # I should generate the first DM output
                    da = self.dm.da_out()

                    if self.cfg['DM']['debug']:
                        s = []
                        s.append("DM Output")
                        s.append("-"*60)
                        s.append(unicode(da))
                        s.append("")
                        s = '\n'.join(s)
                        self.cfg['Logging']['system_logger'].debug(s)

                    self.cfg['Logging']['session_logger'].dialogue_act("system", da)

                    self.commands.send(DMDA(da, 'DM', 'HUB'))

                    return False

                if command.parsed['__name__'] == 'end_dialogue':
                    self.dm.end_dialogue()
                    return False

                if command.parsed['__name__'] == 'timeout':
                    # check whether there is a looong silence
                    # if yes then inform the DM

                    silence_time = command.parsed['silence_time']

                    cn = DialogueActConfusionNetwork()
                    cn.add(1.0, DialogueActItem('silence','time', silence_time))

                    # process the input DA
                    self.dm.da_in(cn)

                    self.cfg['Logging']['session_logger'].turn("system")
                    self.dm.log_state()

                    if self.epilogue_state and float(silence_time) > 5.0:
                        # a user was silent for too long, therefore hung up
                        self.cfg['Logging']['session_logger'].dialogue_act("system", self.epilogue_da)
                        self.commands.send(DMDA(self.epilogue_da, 'DM', 'HUB'))
                        self.commands.send(Command('hangup()', 'DM', 'HUB'))
                    else:
                        da = self.dm.da_out()

                        if self.cfg['DM']['debug']:
                            s = []
                            s.append("DM Output")
                            s.append("-"*60)
                            s.append(unicode(da))
                            s.append("")
                            s = '\n'.join(s)
                            self.cfg['Logging']['system_logger'].debug(s)

                        self.cfg['Logging']['session_logger'].dialogue_act("system", da)
                        self.commands.send(DMDA(da, 'DM', 'HUB'))

                        if da.has_dat("bye"):
                            self.commands.send(Command('hangup()', 'DM', 'HUB'))

                    return False

        return False

    def epilogue_final_question(self):
        da = DialogueAct('say(text="{text}")'.format(text=self.cfg['DM']['epilogue']['final_question']))
        self.cfg['Logging']['session_logger'].dialogue_act("system", da)
        self.commands.send(DMDA(da, 'DM', 'HUB'))

    def epilogue_final_code(self):
        code = self.codes.pop()

        text = [c for c in code]
        text = "  ".join(text)
        text = self.cfg['DM']['epilogue']['final_code_text'].format(code = text)
        text = [text,]*4
        text = self.cfg['DM']['epilogue']['final_code_text_repeat'].join(text)

        da = DialogueAct('say(text="{text}")'.format(text=text))
        self.cfg['Logging']['session_logger'].dialogue_act("system", da)
        self.commands.send(DMDA(da, 'DM', 'HUB'))

        # pull the url
        url = self.cfg['DM']['epilogue']['final_code_url'].format(code = code)
        urllib.urlopen(url)

        self.final_code_given = True

    def epilogue(self):
        """ Gives the user last information before hanging up.

        :return the name of the activity or None
        """
        if self.cfg['DM']['epilogue']['final_question']:
            self.epilogue_final_question()
            return 'final_question'
        elif self.cfg['DM']['epilogue']['final_code_url']:
            self.epilogue_final_code()
            return 'final_code'

        return None

    def read_slu_hypotheses_write_dialogue_act(self):
        # read SLU hypothesis
        if self.slu_hypotheses_in.poll():
            # read SLU hypothesis
            data_slu = self.slu_hypotheses_in.recv()

            if self.epilogue_state:
                # we have got another turn, now we can hang up.
                self.cfg['Logging']['session_logger'].turn("system")
                self.dm.log_state()
                self.cfg['Logging']['session_logger'].dialogue_act("system", self.epilogue_da)
                self.commands.send(DMDA(self.epilogue_da, 'DM', 'HUB'))
                self.commands.send(Command('hangup()', 'DM', 'HUB'))
            elif isinstance(data_slu, SLUHyp):
                # reset measuring of the user silence
                self.last_user_da_time = time.time()
                self.last_user_diff_time = time.time()

                # process the input DA
                self.dm.da_in(data_slu.hyp, utterance=data_slu.asr_hyp)

                self.cfg['Logging']['session_logger'].turn("system")
                self.dm.log_state()

                da = self.dm.da_out()

                # do not communicate directly with the NLG, let the HUB decide
                # to do work. The generation of the output must by synchronised with the input.
                if da.has_dat("bye"):
                    self.epilogue_state = self.epilogue()
                    self.epilogue_da = da

                    if not self.epilogue_state:
                        self.cfg['Logging']['session_logger'].dialogue_act("system", da)
                        self.commands.send(DMDA(da, 'DM', 'HUB'))
                        self.commands.send(Command('hangup()', 'DM', 'HUB'))
                else:
                    if self.cfg['DM']['debug']:
                        s = []
                        s.append("DM Output")
                        s.append("-"*60)
                        s.append(unicode(da))
                        s.append("")
                        s = '\n'.join(s)
                        self.cfg['Logging']['system_logger'].debug(s)

                    self.cfg['Logging']['session_logger'].dialogue_act("system", da)
                    self.commands.send(DMDA(da, 'DM', 'HUB'))


            elif isinstance(data_slu, Command):
                self.cfg['Logging']['system_logger'].info(data_slu)
            else:
                raise DMException('Unsupported input.')

    def run(self):
        try:
            set_proc_name("Alex_DM")
            self.cfg['Logging']['session_logger'].cancel_join_thread()

            while 1:
                # Check the close event.
                if self.close_event.is_set():
                    print 'Received close event in: %s' % multiprocessing.current_process().name
                    return

                time.sleep(self.cfg['Hub']['main_loop_sleep_time'])

                s = (time.time(), time.clock())

                # process all pending commands
                if self.process_pending_commands():
                    return

                # process the incoming SLU hypothesis
                self.read_slu_hypotheses_write_dialogue_act()

                d = (time.time() - s[0], time.clock() - s[1])
<<<<<<< HEAD
                if d[0] > 0.100:
                    print "DM t = {t:0.4f} c = {c:0.4f}".format(t=d[0], c=d[1])
=======
                if d[0] > 0.200:
                    print "EXEC Time inner loop: DM t = {t:0.4f} c = {c:0.4f}\n".format(t=d[0], c=d[1])

        except KeyboardInterrupt:
            print 'KeyboardInterrupt exception in: %s' % multiprocessing.current_process().name
            self.close_event.set()
            return
>>>>>>> ddca4e94
        except:
            self.cfg['Logging']['system_logger'].exception('Uncaught exception in the DM process.')
            self.close_event.set()
            raise

        print 'Exiting: %s. Setting close event' % multiprocessing.current_process().name
        self.close_event.set()<|MERGE_RESOLUTION|>--- conflicted
+++ resolved
@@ -263,10 +263,6 @@
                 self.read_slu_hypotheses_write_dialogue_act()
 
                 d = (time.time() - s[0], time.clock() - s[1])
-<<<<<<< HEAD
-                if d[0] > 0.100:
-                    print "DM t = {t:0.4f} c = {c:0.4f}".format(t=d[0], c=d[1])
-=======
                 if d[0] > 0.200:
                     print "EXEC Time inner loop: DM t = {t:0.4f} c = {c:0.4f}\n".format(t=d[0], c=d[1])
 
@@ -274,7 +270,6 @@
             print 'KeyboardInterrupt exception in: %s' % multiprocessing.current_process().name
             self.close_event.set()
             return
->>>>>>> ddca4e94
         except:
             self.cfg['Logging']['system_logger'].exception('Uncaught exception in the DM process.')
             self.close_event.set()

--- conflicted
+++ resolved
@@ -256,10 +256,6 @@
                     self.read_audio_write_asr_hypotheses()
 
                 d = (time.time() - s[0], time.clock() - s[1])
-<<<<<<< HEAD
-                if d[0] > 0.100:
-                    print "ASR t = {t:0.4f} c = {c:0.4f}".format(t=d[0], c=d[1])
-=======
                 if d[0] > 0.200:
                     print "EXEC Time inner loop: ASR t = {t:0.4f} c = {c:0.4f}\n".format(t=d[0], c=d[1])
 
@@ -267,7 +263,6 @@
             print 'KeyboardInterrupt exception in: %s' % multiprocessing.current_process().name
             self.close_event.set()
             return
->>>>>>> ddca4e94
         except:
             self.cfg['Logging']['system_logger'].exception('Uncaught exception in ASR process.')
             self.close_event.set()

--- conflicted
+++ resolved
@@ -240,15 +240,11 @@
 
                 d = (time.time() - s[0], time.clock() - s[1])
                 if d[0] > 0.100:
-<<<<<<< HEAD
-                    print "VAD t = {t:0.4f} c = {c:0.4f}".format(t=d[0], c=d[1])
-=======
                     print "VAD t = {t:0.4f} c = {c:0.4f}\n".format(t=d[0], c=d[1])
         except KeyboardInterrupt:
             print 'KeyboardInterrupt exception in: %s' % multiprocessing.current_process().name
             self.close_event.set()
             return
->>>>>>> ddca4e94
         except:
             self.cfg['Logging']['system_logger'].exception('Uncaught exception in the VAD process.')
             self.close_event.set()

--- conflicted
+++ resolved
@@ -298,11 +298,7 @@
                     dai_utt = self.match_and_fill_generic(dax, svsx)
                 except TemplateNLGException:
                     dai_utt = unicode(dai)
-<<<<<<< HEAD
-            
-=======
-
->>>>>>> 08bb1669
+
             composed_utt.append(dai_utt)
         return ' '.join(composed_utt)
 

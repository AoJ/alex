--- conflicted
+++ resolved
@@ -23,13 +23,6 @@
     def __getitem__(self, key):
         return self.ontology[key]
 
-<<<<<<< HEAD
-    def load(self, file_name):
-        on_mod = load_as_module(file_name, force=True)
-        if not hasattr(on_mod, 'ontology'):
-            raise OntologyException("The ontology file does not " +
-                                    "define the 'ontology' object!")
-=======
     def __contains__(self, key):
         return key in self.ontology
 
@@ -37,8 +30,6 @@
         on_mod = load_as_module(file_name, force=True)
         if not hasattr(on_mod, 'ontology'):
             raise OntologyException("The ontology file does not define the 'ontology' object!")
-
->>>>>>> 6b5925b0
         self.ontology = on_mod.ontology
 
     def slot_has_value(self, name, value):
@@ -58,20 +49,12 @@
     def slots_system_requests(self):
         """ Return all slots the system can request.
         """
-<<<<<<< HEAD
-        return [slot for slot in self.ontology['slots'] \
-=======
         return [slot for slot in self.ontology['slots']
->>>>>>> 6b5925b0
                 if 'system_requests' in self.ontology['slot_attributes'][slot]]
 
     @lru_cache(maxsize=10)
     def slots_system_confirms(self):
         """ Return all slots the system can request.
         """
-<<<<<<< HEAD
-        return [slot for slot in self.ontology['slots'] \
-=======
         return [slot for slot in self.ontology['slots']
->>>>>>> 6b5925b0
                 if 'system_confirms' in self.ontology['slot_attributes'][slot]]
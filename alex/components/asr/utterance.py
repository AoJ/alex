--- conflicted
+++ resolved
@@ -45,7 +45,6 @@
             if not line:
                 continue
 
-<<<<<<< HEAD
             parts = line.split("=>")
 
             if len(parts) == 2:
@@ -56,13 +55,6 @@
                 utt = line
 
             utterances[key] = Utterance(utt)
-
-=======
-            parts = line.split("=>", 2)
-            key = parts[0].strip()
-            utt_str = parts[1].strip()
-            utterances[key] = Utterance(utt_str)
->>>>>>> eeded9aa
     return utterances
 
 

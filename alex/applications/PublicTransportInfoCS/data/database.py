--- conflicted
+++ resolved
@@ -72,12 +72,8 @@
 # where <value> is the value for a slot and <phrase> is its possible surface
 # form.
 STOPS_FNAME = "stops.expanded.txt"  # this has been expanded to include
-<<<<<<< HEAD
-                                    # other forms of the words; still very dirty, though
-=======
                                     # other forms of the words; still very
                                     # dirty, though
->>>>>>> dc33bdf1
 #STOPS_FNAME = "stops.txt"
 
 
@@ -107,13 +103,8 @@
     ('\\bhl\\.sil\\.', ['hlavní silnice']),
     ('\\bn\\.', ['nad']),
     ('\\bp\\.', ['pod']),
-<<<<<<< HEAD
-    ('\\b(\w)\\.', ['\\1']),   # ideally uppercase...
+    ('\\b(\w)\\.', ['\\1']), # ideally uppercase...
     ('\\bI$', ['jedna']),
-=======
-    ('\\b(\w)\\.', ['\\1']), # ideally uppercase...
-    ('\\bI\\b', ['jedna']),
->>>>>>> dc33bdf1
     ('\\bII\\b', ['dva']),
 ]
 _substs = [(re.compile(regex), [val + ' ' for val in vals]) for (regex, vals) in _substs_lit]
@@ -225,15 +216,9 @@
 
 def preprocess_stops_line(line, expanded_format=False):
     line = line.strip()
-<<<<<<< HEAD
     if expanded_format:
         line = line.split(';')
         val, names = line[0], line
-=======
-    if expanded_format and ';' in line:
-        val, names = line.split(';', 1)
-        names = [val] + names.split(';')
->>>>>>> dc33bdf1
     else:
         val = line
         names = [line,]
@@ -293,13 +278,7 @@
 
     for _, vals in database.iteritems():
         for value in vals.keys():
-<<<<<<< HEAD
             vals[value] = set([" ".join(cz_stem(word) for word in surface.split()) for surface in vals[value]])
-=======
-            vals[value] = [" ".join(cz_stem(word) for word in surface.split())
-                           for surface in vals[value]]
->>>>>>> dc33bdf1
-
 
 def save_surface_forms(file_name):
     sf = []

--- conflicted
+++ resolved
@@ -201,11 +201,7 @@
     line = line.strip()
     if expanded_format and ';' in line:
         val, names = line.split(';', 1)
-<<<<<<< HEAD
-        names = [line] + names.split(';')
-=======
         names = [val] + names.split(';')
->>>>>>> dc33bdf1
     else:
         val = line
         names = [line]

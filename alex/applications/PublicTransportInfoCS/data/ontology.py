--- conflicted
+++ resolved
@@ -221,7 +221,7 @@
                                 ('', '^duration$', '')],
         },
     },
-<<<<<<< HEAD
+
     'compatibility': {
         'stop_city': [
             'from_stop', 'to_stop', 'via_stop',
@@ -233,8 +233,7 @@
     'compatible_values': {
         'stop_city': {},
         'city_stop': {},
-    }
-=======
+    },
 
     # translation of the values for TTS output
     'value_translation': {
@@ -270,7 +269,6 @@
             'prev': 'následující',
         }
     },
->>>>>>> f8a911ac
 }
 
 

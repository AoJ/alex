--- conflicted
+++ resolved
@@ -11,16 +11,13 @@
 import os.path
 import codecs
 from alex.tools.apirequest import APIRequest
-<<<<<<< HEAD
 from suds.client import Client
 from crws_enums import *
 import pickle
 import gzip
 import re
 import sys
-=======
 from alex.utils.cache import lru_cache
->>>>>>> 93935a38
 
 
 class Directions(object):
@@ -95,7 +92,6 @@
                      'Florenc - B': 'Florenc',
                      'Florenc - C': 'Florenc'}
 
-<<<<<<< HEAD
     def __init__(self, travel_mode):
         self.travel_mode = travel_mode
 
@@ -107,29 +103,6 @@
             self.headsign = None
             self.vehicle = None
             self.line_name = None
-=======
-    VEHICLE_TYPE_MAPPING = {'HEAVY_RAIL': 'TRAIN',
-                            'Train': 'TRAIN',
-                            'Long distance train': 'TRAIN'}
-
-    def __init__(self, input_json):
-        self.travel_mode = input_json['travel_mode']
-
-        if self.travel_mode == self.MODE_TRANSIT:
-
-            data = input_json['transit_details']
-            self.departure_stop = data['departure_stop']['name']
-            self.departure_time = datetime.fromtimestamp(data['departure_time']['value'])
-            self.arrival_stop = data['arrival_stop']['name']
-            self.arrival_time = datetime.fromtimestamp(data['arrival_time']['value'])
-            self.headsign = data['headsign']
-            self.line_name = data['line']['short_name']
-            vehicle_type = data['line']['vehicle'].get('type', data['line']['vehicle']['name'])
-            self.vehicle = self.VEHICLE_TYPE_MAPPING.get(vehicle_type, vehicle_type)
-            # normalize some stops' names
-            self.departure_stop = self.STOPS_MAPPING.get(self.departure_stop, self.departure_stop)
-            self.arrival_stop = self.STOPS_MAPPING.get(self.arrival_stop, self.arrival_stop)
->>>>>>> 93935a38
 
         elif self.travel_mode == self.MODE_WALKING:
             self.duration = None
@@ -188,20 +161,24 @@
 
 class GoogleRouteLegStep(RouteStep):
 
+    VEHICLE_TYPE_MAPPING = {'HEAVY_RAIL': 'TRAIN',
+                            'Train': 'TRAIN',
+                            'Long distance train': 'TRAIN'}
+
     def __init__(self, input_json):
-        super(GoogleRouteLegStep, self).__init__(input_json['travel_mode'])
+        self.travel_mode = input_json['travel_mode']
 
         if self.travel_mode == self.MODE_TRANSIT:
 
-            self.departure_stop = input_json['transit_details']['departure_stop']['name']
-            self.departure_time = datetime.fromtimestamp(input_json['transit_details']
-                                                         ['departure_time']['value'])
-            self.arrival_stop = input_json['transit_details']['arrival_stop']['name']
-            self.arrival_time = datetime.fromtimestamp(input_json['transit_details']
-                                                       ['arrival_time']['value'])
-            self.headsign = input_json['transit_details']['headsign']
-            self.vehicle = input_json['transit_details']['line']['vehicle']['type']
-            self.line_name = input_json['transit_details']['line']['short_name']
+            data = input_json['transit_details']
+            self.departure_stop = data['departure_stop']['name']
+            self.departure_time = datetime.fromtimestamp(data['departure_time']['value'])
+            self.arrival_stop = data['arrival_stop']['name']
+            self.arrival_time = datetime.fromtimestamp(data['arrival_time']['value'])
+            self.headsign = data['headsign']
+            self.line_name = data['line']['short_name']
+            vehicle_type = data['line']['vehicle'].get('type', data['line']['vehicle']['name'])
+            self.vehicle = self.VEHICLE_TYPE_MAPPING.get(vehicle_type, vehicle_type)
             # normalize some stops' names
             self.departure_stop = self.STOPS_MAPPING.get(self.departure_stop, self.departure_stop)
             self.arrival_stop = self.STOPS_MAPPING.get(self.arrival_stop, self.arrival_stop)

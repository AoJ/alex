--- conflicted
+++ resolved
@@ -44,7 +44,6 @@
         self.policy_cfg = self.cfg['DM']['dialogue_policy']['PTICSHDCPolicy']
 
     def get_da(self, dialogue_state):
-<<<<<<< HEAD
         """The main policy decisions are made here. For each action, some set of conditions must be met. These
          conditions depends on the action.
 
@@ -88,15 +87,7 @@
             s = '\n'.join(s)
 
             self.system_logger.debug(s)
-=======
-
-# TODO: implement these functions
-#        accepted_slots = dialogue_state.get_accepted_slots()
-#        changed_slots = dialogue_state.get_changed_slots()
->>>>>>> d17f6238
-
-        # all slots being requested by the user
-        requested_slots = dialogue_state.get_requested_slots()
+
         # output DA
         res_da = None
 
@@ -152,33 +143,30 @@
             res_da = DialogueAct("irepeat()")
             dialogue_state["ludait"].reset()
 
-<<<<<<< HEAD
-        elif ludait == "reqalts":
-            # NLG("There is nothing else in the database.")
-            # NLG("The next connection is ...")
-            res_da = self.get_an_alternative(dialogue_state)
-            dialogue_state["ludait"].reset()
-
-        elif dialogue_state["alternative"].test_most_probable_value('none', self.policy_cfg['accept_prob'], neg_val=True):
-            # Search for traffic direction and/or present the requested
-            # directions already found
-            res_da = self.get_requested_alternative(dialogue_state)
-            dialogue_state["alternative"].reset()
-=======
-        elif 'current_time' in requested_slots:
+        elif slots_tobe_selected:
+            # select between two values for a slot that is not certain
+            res_da = self.select_info(slots_tobe_confirmed)
+
+        elif slots_tobe_confirmed:
+            # confirm all slots that are not certain
+            res_da = self.confirm_info(slots_tobe_confirmed)
+
+        elif 'current_time' in slots_being_requested:
             # Respond to questions about current weather
             # TODO: allow combining with other questions?
             res_da = self.req_current_time()
 
         # topic-dependent
-        elif dialogue_state['task'] == 'weather':
+        elif dialogue_state['task'].test_most_probable_value('weather', self.policy_cfg['accept_prob']):
             # talk about weather
-            res_da = self.get_weather_res_da(dialogue_state, requested_slots)
+            res_da = self.get_weather_res_da(dialogue_state, ludait, slots_being_requested, slots_being_confirmed,
+                                             changed_slots)
         else:
             # talk about public transport
-            res_da = self.get_connection_res_da(dialogue_state, requested_slots)
-
-        dialogue_state["ludait"] = "none"
+            res_da = self.get_connection_res_da(dialogue_state, ludait, slots_being_requested, slots_being_confirmed,
+                                                changed_slots)
+
+        dialogue_state["ludait"].reset()
 
         self.last_system_dialogue_act = res_da
 
@@ -186,55 +174,36 @@
         self.das.append(self.last_system_dialogue_act)
         return self.last_system_dialogue_act
 
-    def get_connection_res_da(self, ds, requested_slots):
+    def get_connection_res_da(self, ds, ludait, slots_being_requested, slots_being_confirmed, changed_slots):
         """Handle the public transport connection dialogue topic.
 
         :param ds: The current dialogue state
         :param requested_slots: The slots currently requested by the user
         :rtype: DialogueAct
         """
-        # all slots being confirmed by the user
-        confirmed_slots = ds.get_confirmed_slots()
-        # all slots supplied by the user but not implicitly confirmed
-        non_informed_slots = ds.get_non_informed_slots()
+
         # output DA
         res_da = None
 
-        if ds["ludait"] == "reqalts":
+        if ludait == "reqalts":
             # NLG("There is nothing else in the database.")
             # NLG("The next connection is ...")
             res_da = self.get_an_alternative(ds)
-
-        elif ds["alternative"] != "none":
+            ds["ludait"].reset()
+
+        elif ds["alternative"].test_most_probable_value('none', self.policy_cfg['accept_prob'], neg_val=True):
             # Search for traffic direction and/or present the requested
             # directions already found
             res_da = self.get_requested_alternative(ds)
-            ds["alternative"] = "none"
->>>>>>> d17f6238
+            ds["alternative"].reset()
 
         elif slots_being_requested:
             # inform about all requested slots
-<<<<<<< HEAD
-            res_da = self.get_requested_info(slots_being_requested, dialogue_state)
-=======
-            res_da = self.get_requested_info(requested_slots, ds)
->>>>>>> d17f6238
+            res_da = self.get_requested_info(slots_being_requested, ds)
 
         elif slots_being_confirmed:
             # inform about all slots being confirmed by the user
-<<<<<<< HEAD
-            res_da = self.get_confirmed_info(slots_being_confirmed, dialogue_state)
-
-        elif slots_tobe_selected:
-            # select between two values for a slot that is not certain
-            res_da = self.select_info(slots_tobe_confirmed)
-
-        elif slots_tobe_confirmed:
-            # confirm all slots that are not certain
-            res_da = self.confirm_info(slots_tobe_confirmed)
-=======
-            res_da = self.get_confirmed_info(confirmed_slots, ds)
->>>>>>> d17f6238
+            res_da = self.get_confirmed_info(slots_being_confirmed, ds)
 
         else:
             # implicitly confirm all changed slots
@@ -248,43 +217,43 @@
                 res_da.extend(req_da)
         return res_da
 
-<<<<<<< HEAD
-        self.last_system_dialogue_act = res_da
-
-        # record the system dialogue acts
-        self.das.append(self.last_system_dialogue_act)
-
-        return self.last_system_dialogue_act
-=======
-    def get_weather_res_da(self, ds, requested_slots):
+    def get_weather_res_da(self, ds, ludait, slots_being_requested, slots_being_confirmed, changed_slots):
         """Handle the dialogue about weather.
 
         :param ds: The current dialogue state
         :param requested_slots: The slots currently requested by the user
         :rtype: DialogueAct
         """
+        # get dialogue state values
+        weather_time = ds['weather_time'].get_most_probable_value()
+        weather_time_rel = ds['weather_time_rel'].get_most_probable_value()
+        date_rel = ds['date_rel'].get_most_probable_value()
+        ampm = ds['ampm'].get_most_probable_value()
+        time = ds['time'].get_most_probable_value()
+        time_rel = ds['time_rel'].get_most_probable_value()
+
         # interpret time
-        weather_time = None
-        time_abs = ds['weather_time'] if ds['weather_time'] != 'none' else ds['time']
-        time_rel = ds['weather_time_rel'] if ds['weather_time_rel'] != 'none' else ds['time_rel']
+        time_abs = weather_time if weather_time != 'none' else time
+        time_rel = weather_time_rel if weather_time_rel != 'none' else time_rel
         daily = (time_abs == 'none' and time_rel == 'none' and
-                 ds['ampm'] == 'none' and ds['date_rel'] != 'none')
+                 ampm == 'none' and date_rel != 'none')
         # check if any time is set to distinguish current/prediction
-        if time_abs != 'none' or time_rel != 'none' or ds['ampm'] != 'none' or ds['date_rel'] != 'none':
-            weather_time = self.interpret_time(time_abs, ds['ampm'], time_rel, ds['date_rel'])
+        weather_time_int = None
+        if time_abs != 'none' or time_rel != 'none' or ampm != 'none' or date_rel != 'none':
+            weather_time_int = self.interpret_time(time_abs, ampm, time_rel, date_rel)
         # request the weather
-        weather = self.weather.get_weather(weather_time, daily)
+        weather = self.weather.get_weather(weather_time_int, daily)
         # return the result
         res_da = DialogueAct()
         # time
-        if weather_time:
+        if weather_time_int:
             if time_rel != 'none':
                 res_da.append(DialogueActItem('inform', 'weather_time_rel', time_rel))
-            elif time_abs != 'none' or ds['ampm'] != 'none':
+            elif time_abs != 'none' or ampm != 'none':
                 res_da.append(DialogueActItem('inform', 'weather_time',
-                                              '%d:%02d' % (weather_time.hour, weather_time.minute)))
-            if ds['date_rel'] != 'none':
-                res_da.append(DialogueActItem('inform', 'date_rel', ds['date_rel']))
+                                              '%d:%02d' % (weather_time_int.hour, weather_time_int.minute)))
+            if date_rel != 'none':
+                res_da.append(DialogueActItem('inform', 'date_rel', date_rel))
         else:
             res_da.append(DialogueActItem('inform', 'time_rel', 'now'))
         # temperature
@@ -296,7 +265,6 @@
         # weather conditions
         res_da.append(DialogueActItem('inform', 'weather_condition', weather.condition))
         return res_da
->>>>>>> d17f6238
 
     def get_an_alternative(self, ds):
         """Return an alternative route, if there is one, or ask for
@@ -699,44 +667,30 @@
             apology_da.extend(DialogueAct("inform(to_stop='%s')" % to_stop_val))
             return apology_da
 
-<<<<<<< HEAD
-        # interpret dialogue state time
-        now = datetime.now()
+        # get dialogue state values
         departure_time = ds['departure_time'].get_most_probable_value()
-        ampm = ds['ampm']
         departure_time_rel = ds['departure_time_rel'].get_most_probable_value()
-        departure_date_rel = ds['departure_date_rel'].get_most_probable_value()
-
-        # relative time
-        if departure_time == 'none' or departure_time_rel != 'none':
-            departure_time = now
-            if departure_time_rel not in ['none', 'now']:
-                trel_parse = datetime.strptime(departure_time_rel, "%H:%M")
-                departure_time += timedelta(hours=trel_parse.hour, minutes=trel_parse.minute)
-        # absolute time
-=======
+        arrival_time = ds['arrival_time'].get_most_probable_value()
+        arrival_time_rel = ds['arrival_time_rel'].get_most_probable_value()
+        date_rel = ds['date_rel'].get_most_probable_value()
+        ampm = ds['ampm'].get_most_probable_value()
+        time = ds['time'].get_most_probable_value()
+        time_rel = ds['time_rel'].get_most_probable_value()
+
         # interpret departure and arrival time
-        departure_time, arrival_time = None, None
-        if ds['arrival_time'] != 'none' or ds['arrival_time_rel'] != 'none':
-            arrival_time = self.interpret_time(ds['arrival_time'], ds['ampm'],
-                                               ds['arrival_time_rel'], ds['date_rel'])
->>>>>>> d17f6238
-        else:
-            time_abs = ds['departure_time'] if ds['departure_time'] != 'none' else ds['time']
-            time_rel = ds['departure_time_rel'] if ds['departure_time_rel'] != 'none' else ds['time_rel']
-            departure_time = self.interpret_time(time_abs, ds['ampm'], time_rel, ds['date_rel'])
+        departure_time_int, arrival_time_int = None, None
+        if arrival_time != 'none' or arrival_time_rel != 'none':
+            arrival_time_int = self.interpret_time(arrival_time, ampm, arrival_time_rel, date_rel)
+        else:
+            time_abs = departure_time if departure_time != 'none' else time
+            time_rel = departure_time_rel if departure_time_rel != 'none' else time_rel
+            departure_time_int = self.interpret_time(time_abs, ampm, time_rel, date_rel)
 
         # retrieve Google directions
-<<<<<<< HEAD
         ds.directions = self.directions.get_directions(from_stop=from_stop_val,
                                                        to_stop=to_stop_val,
-                                                       departure_time=departure_time)
-=======
-        ds.directions = self.directions.get_directions(from_stop=ds['from_stop'],
-                                                       to_stop=ds['to_stop'],
-                                                       departure_time=departure_time,
-                                                       arrival_time=arrival_time)
->>>>>>> d17f6238
+                                                       departure_time=departure_time_int,
+                                                       arrival_time=arrival_time_int)
         return self.say_directions(ds, route_type)
 
     ORIGIN = 'ORIGIN'

--- conflicted
+++ resolved
@@ -147,7 +147,6 @@
     def get_requested_alternative(self, ds):
         """Return the requested route (or inform about not finding one).
 
-<<<<<<< HEAD
         :param ds: The current dialogue state
         :rtype: DialogueAct
         """
@@ -165,36 +164,6 @@
                                                   "no_next"))
                 else:
                     res_da.extend(self.get_directions(ds, "next"))
-=======
-        elif requested_slots:
-            # inform about all requested slots
-            res_da = DialogueAct()
-            for slot in requested_slots:
-                if dialogue_state['route_alternative'] != "none":
-                    if slot == 'from_stop':
-                        res_da.extend(self.req_from_stop(dialogue_state))
-                    elif slot == 'to_stop':
-                        res_da.extend(self.req_to_stop(dialogue_state))
-                    elif slot == 'departure_time':
-                        res_da.extend(self.req_departure_time(dialogue_state))
-                    elif slot == 'departure_time_rel':
-                        res_da.extend(self.req_departure_time_rel(dialogue_state))
-                    elif slot == 'arrival_time':
-                        res_da.extend(self.req_arrival_time(dialogue_state))
-                    elif slot == 'arrival_time_rel':
-                        res_da.extend(self.req_arrival_time_rel(dialogue_state))
-                    elif slot in 'duration':
-                        res_da.extend(self.req_duration(dialogue_state))
-                    elif slot == "num_transfers":
-                        res_da.extend(self.req_num_transfers(dialogue_state))
-                else:
-                    if slot in ['from_stop', 'to_stop',
-                                'departure_time', 'departure_time_rel',
-                                'arrival_time', 'arrival_time_rel',
-                                'duration', 'num_transfers', ]:
-                        dai = DialogueActItem("inform", "stops_conflict", "no_stops")
-                        res_da.append(dai)
->>>>>>> bbafacf3
 
             elif ds["alternative"] == "prev":
                 ds["route_alternative"] -= 1
@@ -227,19 +196,28 @@
 
         for slot in requested_slots:
             if dialogue_state['route_alternative'] != "none":
-                if slot == "from_stop":
-                    res_da.extend(self.get_from_stop(dialogue_state))
-                elif slot in ['to_stop', 'arrival_time']:
-                    res_da.extend(self.get_to_stop(dialogue_state))
+                if slot == 'from_stop':
+                    res_da.extend(self.req_from_stop(dialogue_state))
+                elif slot == 'to_stop':
+                    res_da.extend(self.req_to_stop(dialogue_state))
+                elif slot == 'departure_time':
+                    res_da.extend(self.req_departure_time(dialogue_state))
+                elif slot == 'departure_time_rel':
+                    res_da.extend(self.req_departure_time_rel(dialogue_state))
+                elif slot == 'arrival_time':
+                    res_da.extend(self.req_arrival_time(dialogue_state))
+                elif slot == 'arrival_time_rel':
+                    res_da.extend(self.req_arrival_time_rel(dialogue_state))
+                elif slot in 'duration':
+                    res_da.extend(self.req_duration(dialogue_state))
                 elif slot == "num_transfers":
-                    res_da.extend(self.get_num_transfers(dialogue_state))
-                elif slot == 'time_rel':
-                    res_da.extend(self.get_time_rel(dialogue_state))
+                    res_da.extend(self.req_num_transfers(dialogue_state))
             else:
-                if slot in ['from_stop', 'to_stop', 'num_transfers',
-                            'time_rel', 'arrival_time']:
-                    dai = DialogueActItem("inform", "stops_conflict",
-                                          "no_stops")
+                if slot in ['from_stop', 'to_stop',
+                            'departure_time', 'departure_time_rel',
+                            'arrival_time', 'arrival_time_rel',
+                            'duration', 'num_transfers', ]:
+                    dai = DialogueActItem("inform", "stops_conflict", "no_stops")
                     res_da.append(dai)
 
                     if dialogue_state['from_stop'] == "none":
@@ -262,46 +240,7 @@
         """Return a DA containing information about all slots being confirmed
         by the user (confirm/deny).
 
-<<<<<<< HEAD
         Update the current dialogue state regarding the information provided.
-=======
-        else:
-            res_da = DialogueAct()
-
-            if non_informed_slots:
-                iconf_da = DialogueAct()
-                # implicitly confirm all slots provided but not yet implicitly confirmed
-                for slot in non_informed_slots:
-                    if 'system_iconfirms' in self.ontology['slot_attributes'][slot]:
-                        dai = DialogueActItem("iconfirm", slot, non_informed_slots[slot])
-                        iconf_da.append(dai)
-
-                res_da.extend(iconf_da)
-
-            req_da = DialogueAct()
-
-            # check all state variables and the output one request dialogue act
-            # it just easier to have a list than a tree, the tree is just to confusing for me. FJ
-            if dialogue_state['from_stop'] == "none" and dialogue_state['to_stop'] == "none" and \
-                dialogue_state['departure_time'] == "none" and \
-                randbool(10):
-                req_da.extend(DialogueAct('request(departure_time)'))
-            elif dialogue_state['from_stop'] == "none" and \
-                (dialogue_state['centre_direction'] != "none" or dialogue_state['centre_direction'] != "*") and \
-                randbool(9):
-                req_da.extend(DialogueAct('confirm(centre_direction="from")'))
-            elif dialogue_state['to_stop'] == "none" and \
-                (dialogue_state['centre_direction'] != "none" or dialogue_state['centre_direction'] != "*")and \
-                randbool(8):
-                req_da.extend(DialogueAct('confirm(centre_direction="to")'))
-            elif dialogue_state['from_stop'] == "none" and dialogue_state['to_stop'] == "none" and \
-                randbool(3):
-                req_da.extend(DialogueAct("request(from_stop)&request(to_stop)"))
-            elif dialogue_state['from_stop'] == "none":
-                req_da.extend(DialogueAct("request(from_stop)"))
-            elif dialogue_state['to_stop'] == "none":
-                req_da.extend(DialogueAct('request(to_stop)'))
->>>>>>> bbafacf3
 
         :param dialogue_state: The current dialogue state
         :param confirmed_slots: A dictionary with keys for all slots \
@@ -310,7 +249,6 @@
         """
         res_da = DialogueAct()
 
-<<<<<<< HEAD
         for slot in confirmed_slots:
             if slot == 'XXX':
                 pass
@@ -327,21 +265,6 @@
                 dai = DialogueActItem("deny", slot,
                                       dialogue_state["ch_" + slot])
                 res_da.append(dai)
-=======
-            if len(req_da) == 0:
-                if dialogue_state['from_stop'] == dialogue_state['to_stop']:
-                    apology_da = DialogueAct()
-                    apology_da.extend(DialogueAct('apology()'))
-                    apology_da.extend(DialogueAct('inform(stops_conflict="thesame")'))
-                    apology_da.extend(
-                        DialogueAct("inform(from_stop='%s')" % dialogue_state['from_stop']))
-                    apology_da.extend(
-                        DialogueAct("inform(to_stop='%s')" % dialogue_state['to_stop']))
-                    res_da.extend(apology_da)
-                else:
-                    dir_da = self.get_directions(dialogue_state)
-                    res_da.extend(dir_da)
->>>>>>> bbafacf3
 
                 if dialogue_state[slot] != "none":
                     dai = DialogueActItem("inform", slot, dialogue_state[slot])
@@ -355,24 +278,12 @@
     def get_iconfirm_info(self, non_informed_slots):
         """Return a DA containing all needed implicit confirms.
 
-<<<<<<< HEAD
         Implicitly confirm all slots provided but not yet confirmed.
 
         :param non_informed_slots: A dictionary with keys for all slots \
                 that have not been implicitly confirmed, along with \
                 their values
         :rtype: DialogueAct
-=======
-    def req_from_stop(self, dialogue_state):
-        """Generates a dialogue act informing about the origin stop of the last
-        recommended connection.
-
-        TODO: this gives too much of information. Maybe it would be worth to split this into more dialogue acts
-          and let user ask for all individual pieces of information. The good thing would be that it would lead
-          to longer dialogues.
-
-        :rtype : DialogueAct
->>>>>>> bbafacf3
         """
         res_da = DialogueAct()
 
@@ -403,18 +314,15 @@
         # it just easier to have a list than a tree, the tree is just to confusing for me. FJ
         if ds['from_stop'] == "none" and ds['to_stop'] == "none" and \
             ds['time'] == "none" and randbool(10):
-            req_da.extend(DialogueAct('request(time)'))
-        # TODO: centre_direction conditions always fulfilled ?!?
+            req_da.extend(DialogueAct('request(departure_time)'))
+        # TODO: centre_direction conditions below seem to be always fulfilled ?!?
         elif ds['from_stop'] == "none" and \
-            (ds['centre_direction'] != "none" or ds['centre_direction'] != "*") and \
-            randbool(9):
+            (ds['centre_direction'] != "none" or ds['centre_direction'] != "*") and randbool(9):
             req_da.extend(DialogueAct('confirm(centre_direction="from")'))
         elif ds['to_stop'] == "none" and \
-            (ds['centre_direction'] != "none" or ds['centre_direction'] != "*") and \
-            randbool(8):
+            (ds['centre_direction'] != "none" or ds['centre_direction'] != "*") and randbool(8):
             req_da.extend(DialogueAct('confirm(centre_direction="to")'))
-        elif ds['from_stop'] == "none" and ds['to_stop'] == "none" and \
-            randbool(3):
+        elif ds['from_stop'] == "none" and ds['to_stop'] == "none" and randbool(3):
             req_da.extend(DialogueAct("request(from_stop)&request(to_stop)"))
         elif ds['from_stop'] == "none":
             req_da.extend(DialogueAct("request(from_stop)"))
@@ -423,10 +331,14 @@
 
         return req_da
 
-    def get_from_stop(self, ds):
+    def req_from_stop(self, ds):
         """Generates a dialogue act informing about the origin stop of the last
         recommended connection.
 
+        TODO: this gives too much of information. Maybe it would be worth to split this into more dialogue acts
+          and let user ask for all individual pieces of information. The good thing would be that it would lead
+          to longer dialogues.
+
         :rtype : DialogueAct
         """
         route = ds.directions.routes[ds['route_alternative']]
@@ -434,27 +346,17 @@
         da = DialogueAct()
         for step in leg.steps:
             if step.travel_mode == step.MODE_TRANSIT:
-                da.append(DialogueActItem('inform', 'from_stop',
-                                          step.departure_stop))
+                da.append(DialogueActItem('inform', 'from_stop', step.departure_stop))
                 da.append(DialogueActItem('inform', 'vehicle', step.vehicle))
                 da.append(DialogueActItem('inform', 'line', step.line_name))
                 da.append(DialogueActItem('inform', 'headsign', step.headsign))
-<<<<<<< HEAD
                 return da
 
-    def get_to_stop(self, ds):
+    def req_to_stop(self, ds):
         """Return a DA informing about the destination stop of the last
         recommended connection.
         """
         route = ds.directions.routes[ds['route_alternative']]
-=======
-                return da
-
-    def req_to_stop(self, dialogue_state):
-        """Return a DA informing about the destination stop of the last
-        recommended connection.
-        """
-        route = dialogue_state.directions.routes[dialogue_state['route_alternative']]
         leg = route.legs[0]
         da = DialogueAct()
         for step in reversed(leg.steps):
@@ -499,24 +401,10 @@
         recommended connection.
         """
         route = dialogue_state.directions.routes[dialogue_state['route_alternative']]
->>>>>>> bbafacf3
         leg = route.legs[0]
         da = DialogueAct()
         for step in reversed(leg.steps):
             if step.travel_mode == step.MODE_TRANSIT:
-<<<<<<< HEAD
-                da.append(DialogueActItem('inform', 'to_stop',
-                                          step.arrival_stop))
-                da.append(DialogueActItem('inform', 'arrival_time',
-                                          step.arrival_time.strftime("%H:%M")))
-                return da
-
-    def get_num_transfers(self, ds):
-        """Return a DA informing the user about the number of transfers in the
-        last recommended connection.
-        """
-        route = ds.directions.routes[ds['route_alternative']]
-=======
                 da.append(DialogueActItem('inform', 'to_stop', step.arrival_stop))
                 da.append(DialogueActItem('inform', 'arrival_time', step.arrival_time.strftime("%H:%M")))
                 return da
@@ -571,32 +459,10 @@
         last recommended connection.
         """
         route = dialogue_state.directions.routes[dialogue_state['route_alternative']]
->>>>>>> bbafacf3
-        leg = route.legs[0]
-        n = sum([1 for step in leg.steps
-                 if step.travel_mode == step.MODE_TRANSIT]) - 1
+        leg = route.legs[0]
+        n = sum([1 for step in leg.steps if step.travel_mode == step.MODE_TRANSIT]) - 1
         da = DialogueAct('inform(num_transfers="%d")' % n)
         return da
-
-    def get_time_rel(self, dialogue_state):
-        """Return a DA informing the user about the relative time until the
-        last recommended connection departs.
-        """
-        route = dialogue_state.directions.routes[dialogue_state['route_alternative']]
-        steps = route.legs[0].steps
-        da = DialogueAct()
-        for step in steps:
-            if step.travel_mode == step.MODE_TRANSIT:
-                da.append(DialogueActItem('inform', 'from_stop',
-                                          step.departure_stop))
-                da.append(DialogueActItem('inform', 'vehicle', step.vehicle))
-                da.append(DialogueActItem('inform', 'line', step.line_name))
-                # construct relative time from now to departure
-                time_rel = (step.departure_time - datetime.now()).seconds / 60
-                time_rel_hrs, time_rel_mins = divmod(time_rel, 60)
-                da.append(DialogueActItem('inform', 'time_rel', '%d:%02d' %
-                                          (time_rel_hrs, time_rel_mins)))
-                return da
 
     def get_directions(self, ds, route_type='true', check_conflict=False):
         """Retrieve Google directions, save them to dialogue state and return
@@ -616,25 +482,16 @@
             apology_da = DialogueAct()
             apology_da.extend(DialogueAct('apology()'))
             apology_da.extend(DialogueAct('inform(stops_conflict="thesame")'))
-            apology_da.extend(DialogueAct("inform(from_stop='%s')" %
-                                          ds['from_stop']))
-            apology_da.extend(DialogueAct("inform(to_stop='%s')" %
-                                          ds['to_stop']))
+            apology_da.extend(DialogueAct("inform(from_stop='%s')" % ds['from_stop']))
+            apology_da.extend(DialogueAct("inform(to_stop='%s')" % ds['to_stop']))
             return apology_da
 
         # interpret dialogue state time
         now = datetime.now()
-<<<<<<< HEAD
-        time = ds['time']
-        ampm = ds['ampm']
-        time_rel = ds['time_rel']
-        date_rel = ds['date_rel']
-=======
         departure_time = dialogue_state['departure_time']
         ampm = dialogue_state['ampm']
         departure_time_rel = dialogue_state['departure_time_rel']
         departure_date_rel = dialogue_state['departure_date_rel']
->>>>>>> bbafacf3
 
         # relative time
         if departure_time == 'none' or departure_time_rel != 'none':
@@ -668,13 +525,8 @@
                 # 12hr time + no AM/PM set: default to next 12hrs
                 elif now_hour > time_hour and now_hour < time_hour + 12:
                     time_hour = (time_hour + 12) % 24
-<<<<<<< HEAD
-            time = datetime.combine(now, dttime(time_hour, time_parsed.minute))
-            ds['time'] = "%d:%.2d" % (time.hour, time.minute)
-=======
             departure_time = datetime.combine(now, dttime(time_hour, time_parsed.minute))
             dialogue_state['departure_time'] = "%d:%.2d" % (departure_time.hour, departure_time.minute)
->>>>>>> bbafacf3
 
         # relative date
         if departure_date_rel == 'tomorrow':
@@ -685,22 +537,12 @@
             departure_time += timedelta(days=1)
 
         # retrieve Google directions
-<<<<<<< HEAD
-        ds.directions = self.directions.get_directions(
-            from_stop=ds['from_stop'],
-            to_stop=ds['to_stop'],
-            departure_time=time)
-=======
         dialogue_state.directions = self.directions.get_directions(
             from_stop=dialogue_state['from_stop'],
             to_stop=dialogue_state['to_stop'],
             departure_time=departure_time)
->>>>>>> bbafacf3
-
-        return self.say_directions(ds, route_type)
-
-    ORIGIN = 'ORIGIN'
-    DESTIN = 'FINAL_DEST'
+
+        return self.say_directions(dialogue_state, route_type)
 
     ORIGIN = 'ORIGIN'
     DESTIN = 'FINAL_DEST'
@@ -721,12 +563,8 @@
         if len(dialogue_state.directions) > 1:
             res.append('inform(found_directions="%s")' % route_type)
             if route_type != "last":
-<<<<<<< HEAD
                 res.append("inform(alternative=%d)" %
                            (dialogue_state['route_alternative'] + 1))
-=======
-                res.append("inform(alternative=%d)" %  (dialogue_state['route_alternative'] + 1))
->>>>>>> bbafacf3
 
         # route description
         prev_arrive_stop = self.ORIGIN  # remember previous arrival stop
@@ -753,12 +591,7 @@
                          next_leave_stop != prev_arrive_stop):
                     # walking destination: next departure stop
                     res.append("inform(walk_to=%s)" % next_leave_stop)
-<<<<<<< HEAD
-                    res.append("inform(duration=0:%02d)" %
-                               (step.duration / 60))
-=======
                     res.append("inform(duration=0:%02d)" % (step.duration / 60))
->>>>>>> bbafacf3
             # public transport
             elif step.travel_mode == step.MODE_TRANSIT:
                 res.append("inform(vehicle=%s)" % step.vehicle)
@@ -774,12 +607,7 @@
                 if next_leave_stop != self.DESTIN:
                     res.append("inform(transfer='true')")
                 else:
-<<<<<<< HEAD
-                    res.append("inform(arrival_time=%s)" %
-                               step.arrival_time.strftime("%H:%M"))
-=======
                     res.append("inform(arrival_time=%s)" % step.arrival_time.strftime("%H:%M"))
->>>>>>> bbafacf3
                 prev_arrive_stop = step.arrival_stop
 
         # no route found: apologize
@@ -803,7 +631,7 @@
             elif randbool(9):
                 res_da.append(DialogueActItem("help", "request", "help"))
             elif randbool(8):
-                res_da.append(DialogueActItem("help", "inform", "departure_time"))
+                res_da.append(DialogueActItem("help", "inform", "time"))
             elif randbool(7):
                 res_da.append(DialogueActItem("help", "repeat"))
             elif dialogue_state['from_stop'] == "none":

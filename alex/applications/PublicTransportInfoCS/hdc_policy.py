#!/usr/bin/env python
# -*- coding: utf-8 -*-

from __future__ import unicode_literals

import random

import autopath

from alex.components.dm import DialoguePolicy
from alex.components.slu.da import DialogueAct, DialogueActItem
# from alex.components.slu.da import DialogueActConfusionNetwork
# from alex.components.asr.utterance import Utterance, UtteranceNBList, UtteranceConfusionNetwork

from datetime import timedelta
from .directions import *


def randbool(n):
    if random.randint(1, n) == 1:
        return True

    return False


class PTICSHDCPolicy(DialoguePolicy):
    """The handcrafted policy for the PTIcs system."""

    def __init__(self, cfg, ontology):
        super(PTICSHDCPolicy, self).__init__(cfg, ontology)

        self.directions = GooglePIDDirectionsFinder(cfg=cfg)

        self.das = []
        self.last_system_dialogue_act = None

    def get_da(self, dialogue_state):
        # all slots being requested by a user
        requested_slots = dialogue_state.get_requested_slots()
        # all slots being confirmed by a user
        confirmed_slots = dialogue_state.get_confirmed_slots()
        # all slots which had been supplied by a user however they were not implicitly confirmed
        non_informed_slots = dialogue_state.get_non_informed_slots()

#        accepted_slots = dialogue_state.get_accepted_slots()
#        changed_slots = dialogue_state.get_changed_slots()

        res_da = None

        if dialogue_state.turn_number > self.cfg['PublicTransportInfoCS']['max_turns']:
            res_da = DialogueAct('bye()&inform(toolong="true")')
        elif len(self.das) == 0:
            # NLG("Dobrý den. Jak Vám mohu pomoci")
            res_da = DialogueAct("hello()")

#       We do not have to respond to hello
#        elif dialogue_state["ludait"] == "hello":
#            # NLG("Ahoj.")
#            res_da = DialogueAct("hello()")

        elif dialogue_state["ludait"] == "silence":
            # at this moment the silence and the explicit null act is treated teh same way
            # NLG("")
            silence_time = dialogue_state['silence_time']

            if silence_time > self.cfg['DM']['basic']['silence_timeout']:
                res_da = DialogueAct('inform(silence_timeout="true")')
            else:
                res_da = DialogueAct("silence()")

        elif dialogue_state["ludait"] == "bye":
            # NLG("Na shledanou.")
            res_da = DialogueAct("bye()")

        elif dialogue_state["ludait"] == "null" or dialogue_state["ludait"] == "other":
            res_da = DialogueAct("notunderstood()")
            res_da.extend(self.get_limited_context_help(dialogue_state))

        elif dialogue_state["ludait"] == "help":
            # NLG("Pomoc.")
            res_da = DialogueAct("help()")

        elif dialogue_state["ludait"] == "thankyou":
            # NLG("Diky.")
            res_da = DialogueAct('inform(cordiality="true")&hello()')

        elif dialogue_state["ludait"] == "restart":
            # NLG("Dobře, zančneme znovu. Jak Vám mohu pomoci?")
            dialogue_state.restart()
            res_da = DialogueAct("restart()&hello()")

        elif dialogue_state["ludait"] == "repeat":
            # NLG - use the last dialogue act
            res_da = DialogueAct("irepeat()")

        elif dialogue_state["ludait"] == "reqalts":
            # NLG("There is nothing else in the database.")
            # NLG("The next connection is ...")

            if dialogue_state['route_alternative'] == "none":
                res_da = DialogueAct('request(from_stop)')
            else:
                dialogue_state['route_alternative'] += 1
                dialogue_state['route_alternative'] %= \
                    len(dialogue_state.directions) if dialogue_state.directions is not None else 1

                res_da = self.get_directions(dialogue_state)

        elif dialogue_state["alternative"] != "none":
            res_da = DialogueAct()

            if dialogue_state['route_alternative'] != "none":
                if dialogue_state["alternative"] == "last":
                    res_da.extend(self.get_directions(dialogue_state, "last"))
                elif dialogue_state["alternative"] == "next":
                    dialogue_state["route_alternative"] += 1

                    if dialogue_state['route_alternative'] == len(dialogue_state.directions):
                        dialogue_state["route_alternative"] -= 1
                        res_da.append(DialogueActItem("inform", "found_directions", "no_next"))
                    else:
                        res_da.extend(self.get_directions(dialogue_state, "next"))

                elif dialogue_state["alternative"] == "prev":
                    dialogue_state["route_alternative"] -= 1

                    if dialogue_state["route_alternative"] == -1:
                        dialogue_state["route_alternative"] += 1
                        res_da.append(DialogueActItem("inform", "found_directions", "no_prev"))
                    else:
                        res_da.extend(self.get_directions(dialogue_state, "prev"))

                else:
                    dialogue_state["route_alternative"] = int(dialogue_state["alternative"]) - 1
                    res_da.extend(self.get_directions(dialogue_state))

            else:
                res_da.append(DialogueActItem("inform", "stops_conflict", "no_stops"))

            dialogue_state["alternative"] = "none"

        elif requested_slots:
            # inform about all requested slots
            res_da = DialogueAct()
            for slot in requested_slots:
                if dialogue_state['route_alternative'] != "none":
                    if slot == "from_stop":
                        res_da.extend(self.get_from_stop(dialogue_state))
                    elif slot in ['to_stop', 'arrive_at']:
                        res_da.extend(self.get_to_stop(dialogue_state))
                    elif slot == "num_transfers":
                        res_da.extend(self.get_num_transfers(dialogue_state))
                    elif slot == 'time_rel':
                        res_da.extend(self.get_time_rel(dialogue_state))
                else:
                    if slot in ['from_stop', 'to_stop', 'num_transfers',
                                'time_rel', 'arrive_at']:
                        dai = DialogueActItem("inform", "stops_conflict", "no_stops")
                        res_da.append(dai)

                        if dialogue_state['from_stop'] == "none":
                            dai = DialogueActItem("help", "inform", "from_stop")
                            res_da.append(dai)
                        elif dialogue_state['to_stop'] == "none":
                            dai = DialogueActItem("help", "inform", "to_stop")
                            res_da.append(dai)
                    else:
                        dai = DialogueActItem("inform", slot, requested_slots[slot])
                        res_da.append(dai)
                        dialogue_state["rh_" + slot] = "none"

                dialogue_state["rh_" + slot] = "none"

        elif confirmed_slots:
            # inform about all slots being confirmed by the user
            res_da = DialogueAct()
            for slot in confirmed_slots:
                if slot == 'XXX':
                    pass
                elif slot == 'XXX':
                    pass
                elif confirmed_slots[slot] == dialogue_state[slot]:
                    # it is as user expected
                    res_da.append(DialogueActItem("affirm"))
                    dai = DialogueActItem("inform", slot, dialogue_state[slot])
                    res_da.append(dai)
                else:
                    # it is something else to what user expected
                    res_da.append(DialogueActItem("negate"))
                    dai = DialogueActItem("deny", slot, dialogue_state["ch_" + slot])
                    res_da.append(dai)

                    if dialogue_state[slot] != "none":
                        dai = DialogueActItem("inform", slot, dialogue_state[slot])

                    res_da.append(dai)

                dialogue_state["ch_" + slot] = "none"

        else:
            res_da = DialogueAct()

            if non_informed_slots:
                iconf_da = DialogueAct()
                # implicitly confirm all slots provided but not yet implicitly confirmed
                for slot in non_informed_slots:
                    if 'system_iconfirms' in self.ontology['slot_attributes'][slot]:
                        dai = DialogueActItem("iconfirm", slot, non_informed_slots[slot])
                        iconf_da.append(dai)

                res_da.extend(iconf_da)

            req_da = DialogueAct()

            # check all state variables and the output one request dialogue act
            # it just easier to have a list than a tree, the tree is just to confusing for me. FJ
            if dialogue_state['from_stop'] == "none" and dialogue_state['to_stop'] == "none" and \
                dialogue_state['time'] == "none" and \
                randbool(10):
                req_da.extend(DialogueAct('request(time)'))
            elif dialogue_state['from_stop'] == "none" and \
                (dialogue_state['centre_direction'] != "none" or dialogue_state['centre_direction'] != "*") and \
                randbool(9):
                req_da.extend(DialogueAct('confirm(centre_direction="from")'))
            elif dialogue_state['to_stop'] == "none" and \
                (dialogue_state['centre_direction'] != "none" or dialogue_state['centre_direction'] != "*")and \
                randbool(8):
                req_da.extend(DialogueAct('confirm(centre_direction="to")'))
            elif dialogue_state['from_stop'] == "none" and dialogue_state['to_stop'] == "none" and \
                randbool(3):
                req_da.extend(DialogueAct("request(from_stop)&request(to_stop)"))
            elif dialogue_state['from_stop'] == "none":
                req_da.extend(DialogueAct("request(from_stop)"))
            elif dialogue_state['to_stop'] == "none":
                req_da.extend(DialogueAct('request(to_stop)'))

            res_da.extend(req_da)

            if len(req_da) == 0:
                if dialogue_state['from_stop'] == dialogue_state['to_stop']:
                    apology_da = DialogueAct()
                    apology_da.extend(DialogueAct('apology()'))
                    apology_da.extend(DialogueAct('inform(stops_conflict="thesame")'))
                    apology_da.extend(
                        DialogueAct("inform(from_stop='%s')" % dialogue_state['from_stop']))
                    apology_da.extend(
                        DialogueAct("inform(to_stop='%s')" % dialogue_state['to_stop']))
                    res_da.extend(apology_da)
                else:
                    dir_da = self.get_directions(dialogue_state)
                    res_da.extend(dir_da)

        dialogue_state["ludait"] = "none"

        self.last_system_dialogue_act = res_da

        # record the system dialogue acts
        self.das.append(self.last_system_dialogue_act)
        return self.last_system_dialogue_act

    def get_from_stop(self, dialogue_state):
        """Generates a dialogue act informing about the origin stop of the last
        recommended connection.

        :rtype : DialogueAct
        """
        route = dialogue_state.directions.routes[dialogue_state['route_alternative']]
        leg = route.legs[0]
        da = DialogueAct()
        for step in leg.steps:
            if step.travel_mode == step.MODE_TRANSIT:
                da.append(DialogueActItem('inform', 'from_stop',
                                          step.departure_stop))
                da.append(DialogueActItem('inform', 'vehicle', step.vehicle))
                da.append(DialogueActItem('inform', 'line', step.line_name))
                da.append(DialogueActItem('inform', 'headsign', step.headsign))
                return da

    def get_to_stop(self, dialogue_state):
        """Return a DA informing about the destination stop of the last
        recommended connection.
        """
        route = dialogue_state.directions.routes[dialogue_state['route_alternative']]
        leg = route.legs[0]
        da = DialogueAct()
        for step in reversed(leg.steps):
            if step.travel_mode == step.MODE_TRANSIT:
<<<<<<< HEAD
                da.append(DialogueActItem('inform', 'to_stop',
                                          step.arrival_stop))
                da.append(DialogueActItem('inform', 'arrive_at',
                                          step.arrival_time.strftime("%H:%M")))
=======
                da.append(DialogueActItem('inform', 'to_stop', step.arrival_stop))
                da.append(
                    DialogueActItem('inform', 'arrival_time',
                                    step.arrival_time.strftime("%H:%M")))

>>>>>>> 7a61cb24
                return da

    def get_num_transfers(self, dialogue_state):
        """Return a DA informing the user about the number of transfers in the
        last recommended connection.
        """
        route = dialogue_state.directions.routes[dialogue_state['route_alternative']]
        leg = route.legs[0]
        n = sum([1 for step in leg.steps if step.travel_mode == step.MODE_TRANSIT]) - 1
        da = DialogueAct('inform(num_transfers="%d")' % n)
        return da

    def get_time_rel(self, dialogue_state):
        """Return a DA informing the user about the relative time until the
        last recommended connection departs.
        """
        route = dialogue_state.directions.routes[dialogue_state['route_alternative']]
        steps = route.legs[0].steps
        da = DialogueAct()
        for step in steps:
            if step.travel_mode == step.MODE_TRANSIT:
                da.append(DialogueActItem('inform', 'from_stop',
                                          step.departure_stop))
                da.append(DialogueActItem('inform', 'vehicle', step.vehicle))
                da.append(DialogueActItem('inform', 'line', step.line_name))
                # construct relative time from now to departure
                time_rel = (step.departure_time - datetime.now()).seconds / 60
                time_rel_hrs, time_rel_mins = divmod(time_rel, 60)
                da.append(DialogueActItem('inform', 'time_rel', '%d:%02d' %
                                          (time_rel_hrs, time_rel_mins)))
                return da

    def get_directions(self, dialogue_state, route_type='true'):
        """Retrieve Google directions, save them to dialogue state and return
        corresponding DAs.

        Responsible for the interpretation of AM/PM time expressions.
        """
        # interpret dialogue state time
        now = datetime.now()
        time = dialogue_state['time']
        ampm = dialogue_state['ampm']
        time_rel = dialogue_state['time_rel']
        date_rel = dialogue_state['date_rel']

        # relative time
        if time == 'none' or time_rel != 'none':
            time = now
            if time_rel not in ['none', 'now']:
                trel_parse = datetime.strptime(time_rel, "%H:%M")
                time += timedelta(hours=trel_parse.hour,
                                  minutes=trel_parse.minute)
        # absolute time
        else:
            time_parsed = datetime.combine(now,
                    datetime.strptime(time, "%H:%M").time())
            time_hour = time_parsed.hour
            now_hour = now.hour
            # 12hr time -- interpret AM/PM somehow
            if time_hour >= 1 and time_hour <= 12 and ampm != 'none':
                # 'pm' ~ 12pm till 11:59pm
                if ampm == 'pm' and time_hour < 12:
                    time_hour += 12
                # 'am'/'morning' ~ 12am till 11:59am
                elif ampm in ['am', 'morning'] and time_hour == 12:
                    time_hour = 0
                # 'evening' ~ 4pm till 3:59am
                elif ampm == 'evening' and time_hour >= 4:
                    time_hour = (time_hour + 12) % 24
                # 'night' ~ 6pm till 5:59am
                elif ampm == 'night' and time_hour >= 6:
                    time_hour = (time_hour + 12) % 24
            # 12hr time + no AM/PM set: default to next 12hrs
            elif now_hour > time_hour and now_hour < time_hour + 12:
                time_hour = (time_hour + 12) % 24
            time = datetime.combine(now, dttime(time_hour, time_parsed.minute))
            dialogue_state['time'] = "%d:%.2d" % (time.hour, time.minute)

        # relative date
        if date_rel == 'tomorrow':
            time += timedelta(days=1)
        elif date_rel == 'day_after_tomorrow':
            time += timedelta(days=2)
        elif time < now:
            time += timedelta(days=1)

        # retrieve Google directions
        dialogue_state.directions = self.directions.get_directions(
            from_stop=dialogue_state['from_stop'],
            to_stop=dialogue_state['to_stop'],
            departure_time=time)

        return self.say_directions(dialogue_state, route_type)

    ORIGIN = 'ORIGIN'
    DESTIN = 'FINAL_DEST'

    def say_directions(self, dialogue_state, route_type):
        """Return DAs for the directions in the current dialogue state."""
        if dialogue_state['route_alternative'] == "none":
            dialogue_state['route_alternative'] = 0

        route = dialogue_state.directions.routes[dialogue_state['route_alternative']]

        # only 1 leg should be present in case we have no waypoints
        steps = route.legs[0].steps

        res = []

        # introduction
        if len(dialogue_state.directions) > 1:
            res.append('inform(found_directions="%s")' % route_type)
            if route_type != "last":
<<<<<<< HEAD
                res.append("inform(alternative=%d)" %
                           (dialogue_state['route_alternative'] + 1))

        # route description
        prev_arrive_stop = self.ORIGIN  # remember previous arrival stop
        for step_ndx, step in enumerate(steps):

            # find out what will be the next departure stop (needed later)
            next_leave_stop = self.DESTIN
            if step_ndx < len(steps) - 2 and \
                    steps[step_ndx + 1].travel_mode == step.MODE_WALKING:
                next_leave_stop = steps[step_ndx + 2].departure_stop
            elif step_ndx < len(steps) - 1 and \
                    steps[step_ndx + 1].travel_mode == step.MODE_TRANSIT:
                next_leave_stop = steps[step_ndx + 1].departure_stop

            # walking
            if step.travel_mode == step.MODE_WALKING:
                # walking to stops with different names
                if (next_leave_stop == self.DESTIN and
                    prev_arrive_stop != dialogue_state['to_stop']) or \
                        (prev_arrive_stop == self.ORIGIN and
                         next_leave_stop != dialogue_state['from_stop']) or \
                        (next_leave_stop != self.DESTIN and
                         prev_arrive_stop != self.ORIGIN and
                         next_leave_stop != prev_arrive_stop):
                    # walking destination: next departure stop
                    res.append("inform(walk_to=%s)" % next_leave_stop)
                    res.append("inform(duration=0:%02d)" %
                               (step.duration / 60))
            # public transport
            elif step.travel_mode == step.MODE_TRANSIT:
                res.append("inform(vehicle=%s)" % step.vehicle)
                res.append("inform(line=%s)" % step.line_name)
                res.append("inform(go_at=%s)" %
                           step.departure_time.strftime("%H:%M"))
                # only mention departure if it differs from previous arrival
                if step.departure_stop != prev_arrive_stop:
                    res.append("inform(enter_at=%s)" % step.departure_stop)
                res.append("inform(headsign=%s)" % step.headsign)
                res.append("inform(exit_at=%s)" % step.arrival_stop)
                # only mention transfer if there is one
                if next_leave_stop != self.DESTIN:
                    res.append("inform(transfer='true')")
                else:
                    res.append("inform(arrive_at=%s)" %
                               step.arrival_time.strftime("%H:%M"))
                prev_arrive_stop = step.arrival_stop
=======
                res.append("inform(alternative=%d)" % (dialogue_state['route_alternative'] + 1))

        for step_ndx, step in enumerate(leg.steps):
            if step.travel_mode == step.MODE_TRANSIT:
                res.append(u"inform(vehicle=%s)" % step.vehicle)
                res.append(u"inform(line=%s)" % step.line_name)
                res.append(u"inform(departure_time=%s)" %
                           step.departure_time.strftime("%H:%M"))
                res.append(u"inform(enter_at=%s)" % step.departure_stop)
                res.append(u"inform(headsign=%s)" % step.headsign)
                res.append(u"inform(exit_at=%s)" % step.arrival_stop)
                res.append(u"inform(transfer='true')")

        res = res[:-1]
>>>>>>> 7a61cb24

        # no route found: apologize
        if len(res) == 0:
            res.append('apology()')
            res.append("inform(from_stop='%s')" % dialogue_state['from_stop'])
            res.append("inform(to_stop='%s')" % dialogue_state['to_stop'])

        res_da = DialogueAct("&".join(res))

        return res_da

    def get_limited_context_help(self, dialogue_state):
        res_da = DialogueAct()

        # if we do not understand the input then provide the context sensitive help
        if dialogue_state['route_alternative'] == "none":
            # before something is offered
            if randbool(10):
                res_da.append(DialogueActItem("help", "inform", "hangup"))
            elif randbool(9):
                res_da.append(DialogueActItem("help", "request", "help"))
            elif randbool(8):
                res_da.append(DialogueActItem("help", "inform", "time"))
            elif randbool(7):
                res_da.append(DialogueActItem("help", "repeat"))
            elif dialogue_state['from_stop'] == "none":
                res_da.append(DialogueActItem("help", "inform", "from_stop"))
            elif dialogue_state['to_stop'] == "none":
                res_da.append(DialogueActItem("help", "inform", "to_stop"))
        else:
            # we already offered a connection
            if randbool(4):
                res_da.append(DialogueActItem("help", "inform", "alternative_last"))
            elif randbool(7):
                res_da.append(DialogueActItem("help", "inform", "alternative_next"))
            elif randbool(6):
                res_da.append(DialogueActItem("help", "inform", "alternative_prev"))
            elif randbool(5):
                res_da.append(DialogueActItem("help", "inform", "alternative_abs"))
            elif randbool(4):
                res_da.append(DialogueActItem("help", "request", "from_stop"))
            elif randbool(3):
                res_da.append(DialogueActItem("help", "request", "to_stop"))
            elif randbool(2):
                res_da.append(DialogueActItem("help", "request", "num_transfers"))

        return res_da<|MERGE_RESOLUTION|>--- conflicted
+++ resolved
@@ -285,18 +285,10 @@
         da = DialogueAct()
         for step in reversed(leg.steps):
             if step.travel_mode == step.MODE_TRANSIT:
-<<<<<<< HEAD
                 da.append(DialogueActItem('inform', 'to_stop',
                                           step.arrival_stop))
-                da.append(DialogueActItem('inform', 'arrive_at',
+                da.append(DialogueActItem('inform', 'arrival_time',
                                           step.arrival_time.strftime("%H:%M")))
-=======
-                da.append(DialogueActItem('inform', 'to_stop', step.arrival_stop))
-                da.append(
-                    DialogueActItem('inform', 'arrival_time',
-                                    step.arrival_time.strftime("%H:%M")))
-
->>>>>>> 7a61cb24
                 return da
 
     def get_num_transfers(self, dialogue_state):
@@ -410,7 +402,6 @@
         if len(dialogue_state.directions) > 1:
             res.append('inform(found_directions="%s")' % route_type)
             if route_type != "last":
-<<<<<<< HEAD
                 res.append("inform(alternative=%d)" %
                            (dialogue_state['route_alternative'] + 1))
 
@@ -445,7 +436,7 @@
             elif step.travel_mode == step.MODE_TRANSIT:
                 res.append("inform(vehicle=%s)" % step.vehicle)
                 res.append("inform(line=%s)" % step.line_name)
-                res.append("inform(go_at=%s)" %
+                res.append("inform(departure_time=%s)" %
                            step.departure_time.strftime("%H:%M"))
                 # only mention departure if it differs from previous arrival
                 if step.departure_stop != prev_arrive_stop:
@@ -456,25 +447,9 @@
                 if next_leave_stop != self.DESTIN:
                     res.append("inform(transfer='true')")
                 else:
-                    res.append("inform(arrive_at=%s)" %
+                    res.append("inform(arrival_time=%s)" %
                                step.arrival_time.strftime("%H:%M"))
                 prev_arrive_stop = step.arrival_stop
-=======
-                res.append("inform(alternative=%d)" % (dialogue_state['route_alternative'] + 1))
-
-        for step_ndx, step in enumerate(leg.steps):
-            if step.travel_mode == step.MODE_TRANSIT:
-                res.append(u"inform(vehicle=%s)" % step.vehicle)
-                res.append(u"inform(line=%s)" % step.line_name)
-                res.append(u"inform(departure_time=%s)" %
-                           step.departure_time.strftime("%H:%M"))
-                res.append(u"inform(enter_at=%s)" % step.departure_stop)
-                res.append(u"inform(headsign=%s)" % step.headsign)
-                res.append(u"inform(exit_at=%s)" % step.arrival_stop)
-                res.append(u"inform(transfer='true')")
-
-        res = res[:-1]
->>>>>>> 7a61cb24
 
         # no route found: apologize
         if len(res) == 0:

#!/usr/bin/env python
# -*- coding: utf-8 -*-

from __future__ import unicode_literals

import random

import autopath

from alex.components.dm import DialoguePolicy
from alex.components.slu.da import DialogueAct, DialogueActItem
# from alex.components.slu.da import DialogueActConfusionNetwork
# from alex.components.asr.utterance import Utterance, UtteranceNBList, UtteranceConfusionNetwork

from datetime import timedelta
from .directions import GooglePIDDirectionsFinder
from .weather import OpenWeatherMapWeatherFinder
from datetime import datetime
from datetime import time as dttime


def randbool(n):
    """Randomly return True in 1 out of n cases.

    :param n: Inverted chance of returning True
    :rtype: Boolean
    """
    if random.randint(1, n) == 1:
        return True
    return False


class PTICSHDCPolicy(DialoguePolicy):
    """The handcrafted policy for the PTI-CS system."""

    def __init__(self, cfg, ontology):
        super(PTICSHDCPolicy, self).__init__(cfg, ontology)

        self.directions = GooglePIDDirectionsFinder(cfg=cfg)
        self.weather = OpenWeatherMapWeatherFinder(cfg=cfg)

        self.das = []
        self.last_system_dialogue_act = None

        self.debug = cfg['DM']['basic']['debug']
        self.session_logger = cfg['Logging']['session_logger']
        self.system_logger = cfg['Logging']['system_logger']
        self.policy_cfg = self.cfg['DM']['dialogue_policy']['PTICSHDCPolicy']
        self.accept_prob = self.policy_cfg['accept_prob']

    def reset_on_change(self, ds, changed_slots):
        """Reset slots which depends on changed slots.

        :param ds: dialogue state
        :param changed_slots: slots changed in the last turn
        """
        for ds_slot in ds:
            for changed_slot in changed_slots:
                if self.ontology.reset_on_change(ds_slot, changed_slot):
                    if isinstance(ds[ds_slot], float):
                        ds[ds_slot] = 0.0
                    elif isinstance(ds[ds_slot], int):
                        ds[ds_slot] = 0.0
                    elif isinstance(ds[ds_slot], basestring):
                        ds[ds_slot] = "none"
                    else:
                        ds[ds_slot].reset()

                    self.system_logger.debug("Reset on change: {slot} because of {changed_slot}".format(slot=ds_slot,
                                                                                                        changed_slot=changed_slot))
                    break

    def filter_iconfirms(self, da):
        new_da = DialogueAct()
        informs = []

        for dai in da:
            if dai.dat == 'inform':
                informs.append((dai.name, dai.value))

        for dai in da:
            if dai.dat == 'iconfirm':
                if (dai.name, dai.value) in informs:
                    continue

            new_da.append(dai)

        return new_da

    def get_da(self, dialogue_state):
        """The main policy decisions are made here. For each action, some set of conditions must be met. These
         conditions depends on the action.

        :param dialogue_state: the belief state provided by the tracker
        :return: a dialogue act - the system action
        """

        ludait_prob, ludait = dialogue_state["ludait"].mph()
        if ludait_prob < self.policy_cfg['accept_prob_ludait']:
            ludait = 'none'

        # all slots being requested by the user
        slots_being_requested = dialogue_state.get_slots_being_requested(self.policy_cfg['accept_prob_being_requested'])
        # all slots being confirmed by the user
        slots_being_confirmed = dialogue_state.get_slots_being_confirmed(self.policy_cfg['accept_prob_being_confirmed'])
        # all slots supplied by the user but not implicitly confirmed
        noninformed_slots = dialogue_state.get_slots_being_noninformed(self.policy_cfg['accept_prob_noninformed'])
        # all slots deemed to be accepted
        accepted_slots = dialogue_state.get_accepted_slots(self.accept_prob)
        # all slots that should be confirmed
        slots_tobe_confirmed = dialogue_state.get_slots_tobe_confirmed(self.policy_cfg['confirm_prob'], self.accept_prob)
        #  filter out all the slots that are not defined by the ontology to be confirmed
<<<<<<< HEAD
        slots_tobe_confirmed = {k:v for k, v in slots_tobe_confirmed.items() if k in self.ontology.slots_system_confirms()}
        # all slots for which the policy can use ``select`` DAI
        slots_tobe_selected = dialogue_state.get_slots_tobe_selected(self.policy_cfg['select_prob'])
        #  filter out all the slots that are not defined by the ontology to be selected
        slots_tobe_selected = {k:v for k, v in slots_tobe_selected.items() if k in self.ontology.slots_system_selects()}
=======
        slots_tobe_confirmed = {k: v for k, v in slots_tobe_confirmed.items() if k in self.ontology.slots_system_confirms()}
        # all slots for which the policy can use ``select`` DAI
        slots_tobe_selected = dialogue_state.get_slots_tobe_selected(self.policy_cfg['select_prob'])
        #  filter out all the slots that are not defined by the ontology to be selected
        slots_tobe_selected = {k: v for k, v in slots_tobe_selected.items() if k in self.ontology.slots_system_selects()}
>>>>>>> c8c8edc0
        # all slots changed by a user in the last turn
        changed_slots = dialogue_state.get_changed_slots(self.accept_prob)

        if self.debug:
            s = []
            s.append('PTICSHDCPolicy - Slot stats')
            s.append("")
            s.append("ludait:                 %s" % unicode(ludait))
            s.append("Slots being requested:  %s" % unicode(slots_being_requested))
            s.append("Slots being confirmed:  %s" % unicode(slots_being_confirmed))
            s.append("Non-informed slots:     %s" % unicode(noninformed_slots))
            s.append("")
            s.append("Accepted slots:         %s" % unicode(accepted_slots))
            s.append("Slots to be confirmed:  %s" % unicode(slots_tobe_confirmed))
            s.append("Slots to be selected:   %s" % unicode(slots_tobe_selected))
            s.append("Changed slots:          %s" % unicode(changed_slots))
            s = '\n'.join(s)

            self.system_logger.debug(s)

        # output DA
        res_da = None

        # reset all slots depending on changed slots
        self.reset_on_change(dialogue_state, changed_slots)

        # topic-independent behavior
        if dialogue_state.turn_number > self.cfg['PublicTransportInfoCS']['max_turns']:
            # Hang up if the talk has been too long
            res_da = DialogueAct('bye()&inform(toolong="true")')

        elif len(self.das) == 0:
            # NLG("Dobrý den. Jak Vám mohu pomoci")
            res_da = DialogueAct("hello()")

        elif ludait == "silence":
            # at this moment the silence and the explicit null act
            # are treated the same way: NLG("")
            silence_time = dialogue_state['silence_time']

            if silence_time > self.cfg['DM']['basic']['silence_timeout']:
                res_da = DialogueAct('inform(silence_timeout="true")')
            else:
                res_da = DialogueAct("silence()")
            dialogue_state["ludait"].reset()

        elif ludait == "bye":
            # NLG("Na shledanou.")
            res_da = DialogueAct("bye()")
            dialogue_state["ludait"].reset()

        elif ludait == "null" or ludait == "other":
            # NLG("Sorry, I did not understand. You can say...")
            res_da = DialogueAct("notunderstood()")
            res_da.extend(self.get_limited_context_help(dialogue_state))
            dialogue_state["ludait"].reset()

        elif ludait == "help":
            # NLG("Pomoc.")
            res_da = DialogueAct("help()")
            dialogue_state["ludait"].reset()

        elif ludait == "thankyou":
            # NLG("Díky.")
            res_da = DialogueAct('inform(cordiality="true")&hello()')
            dialogue_state["ludait"].reset()

        elif ludait == "restart":
            # NLG("Dobře, zančneme znovu. Jak Vám mohu pomoci?")
            dialogue_state.restart()
            res_da = DialogueAct("restart()&hello()")
            dialogue_state["ludait"].reset()

        elif ludait == "repeat":
            # NLG - use the last dialogue act
            res_da = DialogueAct("irepeat()")
            dialogue_state["ludait"].reset()

        elif slots_tobe_selected:
            # implicitly confirm all changed slots
            res_da = self.get_iconfirm_info(changed_slots)
            # select between two values for a slot that is not certain
            res_da.extend(self.select_info(slots_tobe_confirmed))
            res_da = self.filter_iconfirms(res_da)

        elif slots_tobe_confirmed:
            # implicitly confirm all changed slots
            res_da = self.get_iconfirm_info(changed_slots)
            # confirm all slots that are not certain
            res_da.extend(self.confirm_info(slots_tobe_confirmed))
            res_da = self.filter_iconfirms(res_da)

        elif 'current_time' in slots_being_requested:
            # Respond to questions about current weather
            # TODO: allow combining with other questions?
            res_da = self.req_current_time()

        # topic-dependent
        elif dialogue_state['lta_task'].test('weather', self.accept_prob):
            # implicitly confirm all changed slots
            res_da = self.get_iconfirm_info(changed_slots)

            # talk about weather
            w_da = self.get_weather_res_da(dialogue_state, ludait, slots_being_requested, slots_being_confirmed,
                                           accepted_slots, changed_slots)
            res_da.extend(w_da)
            res_da = self.filter_iconfirms(res_da)
        else:
            # implicitly confirm all changed slots
            res_da = self.get_iconfirm_info(changed_slots)
            # talk about public transport
            t_da = self.get_connection_res_da(dialogue_state, ludait, slots_being_requested, slots_being_confirmed,
                                              accepted_slots, changed_slots)
            res_da.extend(t_da)
            res_da = self.filter_iconfirms(res_da)

        self.last_system_dialogue_act = res_da

        # record the system dialogue acts
        self.das.append(self.last_system_dialogue_act)
        return self.last_system_dialogue_act

    def get_connection_res_da(self, ds, ludait, slots_being_requested, slots_being_confirmed, accepted_slots, changed_slots):
        """Handle the public transport connection dialogue topic.

        :param ds: The current dialogue state
        :param requested_slots: The slots currently requested by the user
        :rtype: DialogueAct
        """

        # output DA
        res_da = None

        if ludait == "reqalts":
            # NLG("There is nothing else in the database.")
            # NLG("The next connection is ...")
            res_da = self.get_an_alternative(ds)
            ds["ludait"].reset()

        elif "alternative" in accepted_slots:
            # Search for traffic direction and/or present the requested
            # directions already found
            res_da = self.get_requested_alternative(ds)
            ds["alternative"].reset()

        elif slots_being_requested:
            # inform about all requested slots
            res_da = self.get_requested_info(slots_being_requested, ds, accepted_slots)

        elif slots_being_confirmed:
            # inform about all slots being confirmed by the user
            res_da = self.get_confirmed_info(slots_being_confirmed, ds)

        else:
            # request all unknown information
            req_da = self.request_more_info(ds, accepted_slots)
            if len(req_da) == 0:
                if changed_slots:
                    # we know everything we need -> start searching
                    res_da = self.get_directions(ds, check_conflict=True)
                else:
                    res_da = self.backoff_action(ds)
            else:
                res_da = req_da

        return res_da

    def get_weather_res_da(self, ds, ludait, slots_being_requested, slots_being_confirmed, accepted_slots, changed_slots):
        """Handle the dialogue about weather.

        :param ds: The current dialogue state
        :param requested_slots: The slots currently requested by the user
        :rtype: DialogueAct
        """
        res_da = None
        if changed_slots:
            res_da = self.get_weather(ds)
        else:
            res_da = self.backoff_action(ds)
        return res_da

    def get_weather(self, ds):
        """Retrieve weather information according to the current dialogue state.

        :param ds: The current dialogue state
        :rtype: DialogueAct
        """
        # get dialogue state values
        time_abs = ds['time'].mpv()
        time_rel = ds['time_rel'].mpv()
        date_rel = ds['date_rel'].mpv()
        ampm = ds['ampm'].mpv()
        lta_time = ds['lta_time'].mpv()

        # interpret time
        daily = (time_abs == 'none' and time_rel == 'none' and ampm == 'none' and date_rel != 'none')
        # check if any time is set to distinguish current/prediction
        weather_time_int = None
        if time_abs != 'none' or time_rel != 'none' or ampm != 'none' or date_rel != 'none':
            weather_time_int = self.interpret_time(time_abs, ampm, time_rel, date_rel, lta_time)
        # request the weather
        weather = self.weather.get_weather(weather_time_int, daily)

        # return the result
        res_da = DialogueAct()

        # time
        if weather_time_int:
            if time_rel != 'none':
                res_da.append(DialogueActItem('inform', 'time_rel', time_rel))
            elif time_abs != 'none' or ampm != 'none':
                res_da.append(DialogueActItem('inform', 'time',
                                              '%d:%02d' % (weather_time_int.hour, weather_time_int.minute)))
            if date_rel != 'none':
                res_da.append(DialogueActItem('inform', 'date_rel', date_rel))
        else:
            res_da.append(DialogueActItem('inform', 'time_rel', 'now'))
        # temperature
        if not daily:
            res_da.append(DialogueActItem('inform', 'temperature', str(weather.temp)))
        else:
            res_da.append(DialogueActItem('inform', 'min_temperature', str(weather.min_temp)))
            res_da.append(DialogueActItem('inform', 'max_temperature', str(weather.max_temp)))
        # weather conditions
        res_da.append(DialogueActItem('inform', 'weather_condition', weather.condition))
        return res_da

    def backoff_action(self, ds):
        """Generate a random backoff dialogue act in case we don't know what to do.

        :param ds: The current dialogue state
        :rtype: DialogueAct
        """
        if randbool(6):
            return self.get_limited_context_help(ds)
        elif randbool(6):
            return DialogueAct('reqmore()')
        elif randbool(4):
            return DialogueAct('notunderstood()')
        elif randbool(3):
            return DialogueAct('irepeat()')
        return DialogueAct('silence()')

    def get_an_alternative(self, ds):
        """Return an alternative route, if there is one, or ask for
        origin stop if there has been no route searching so far.

        :param ds: The current dialogue state
        :rtype: DialogueAct
        """
        if 'route_alternative' not in ds:
            return DialogueAct('request(from_stop)')
        else:
            ds['route_alternative'] += 1
            ds['route_alternative'] %= len(ds.directions) if ds.directions is not None else 1
            return self.get_directions(ds)

    def get_requested_alternative(self, ds):
        """Return the requested route (or inform about not finding one).

        :param ds: The current dialogue state
        :rtype: DialogueAct
        """
        res_da = DialogueAct()

        if 'route_alternative' in ds:
            ds_alternative = ds["alternative"].mpv()

            if ds_alternative == "last":
                res_da.extend(self.get_directions(ds, "last"))
            elif ds_alternative == "next":
                ds["route_alternative"] += 1

                if ds['route_alternative'] == len(ds.directions):
                    ds["route_alternative"] -= 1
                    res_da.append(DialogueActItem("inform", "found_directions", "no_next"))
                else:
                    res_da.extend(self.get_directions(ds, "next"))

            elif ds_alternative == "prev":
                ds["route_alternative"] -= 1

                if ds["route_alternative"] == -1:
                    ds["route_alternative"] += 1
                    res_da.append(DialogueActItem("inform", "found_directions", "no_prev"))
                else:
                    res_da.extend(self.get_directions(ds, "prev"))

            else:
                ds["route_alternative"] = int(ds_alternative) - 1
                res_da.extend(self.get_directions(ds))

        else:
            res_da.append(DialogueActItem("inform", "stops_conflict", "no_stops"))

        return res_da

    def get_requested_info(self, requested_slots, ds, accepted_slots):
        """Return a DA containing information about all requested slots.

        :param ds: The current dialogue state
        :param requested_slots: A dictionary with keys for all requested \
                slots and the correct return values.
        :rtype: DialogueAct
        """
        res_da = DialogueAct()

        for slot in requested_slots:
            if ds['route_alternative'] in [0, 1, 2, 3]:
                if slot == 'from_stop':
                    res_da.extend(self.req_from_stop(ds))
                elif slot == 'to_stop':
                    res_da.extend(self.req_to_stop(ds))
                elif slot == 'departure_time':
                    res_da.extend(self.req_departure_time(ds))
                elif slot == 'departure_time_rel':
                    res_da.extend(self.req_departure_time_rel(ds))
                elif slot == 'arrival_time':
                    res_da.extend(self.req_arrival_time(ds))
                elif slot == 'arrival_time_rel':
                    res_da.extend(self.req_arrival_time_rel(ds))
                elif slot in 'duration':
                    res_da.extend(self.req_duration(ds))
                elif slot == "num_transfers":
                    res_da.extend(self.req_num_transfers(ds))
            else:
                if slot in ['from_stop', 'to_stop',
                            'departure_time', 'departure_time_rel',
                            'arrival_time', 'arrival_time_rel',
                            'duration', 'num_transfers', ]:
                    dai = DialogueActItem("inform", "stops_conflict", "no_stops")
                    res_da.append(dai)

                    if 'from_stop' not in accepted_slots:
                        dai = DialogueActItem("help", "inform", "from_stop")
                        res_da.append(dai)
                    elif 'to_stop' not in accepted_slots:
                        dai = DialogueActItem("help", "inform", "to_stop")
                        res_da.append(dai)
                else:
                    dai = DialogueActItem("inform", slot, requested_slots[slot])
                    res_da.append(dai)
                    ds["rh_" + slot].reset()

            ds["rh_" + slot].reset()

        return res_da

    def get_confirmed_info(self, confirmed_slots, ds, accepted_slots):
        """Return a DA containing information about all slots being confirmed
        by the user (confirm/deny).

        Update the current dialogue state regarding the information provided.

        *WARNING* This confirms only against values in the dialogue state, however, it should (also in some cases)
        confirm against the results obtained from database, e.g. departure_time slot.

        :param ds: The current dialogue state
        :param confirmed_slots: A dictionary with keys for all slots \
                being confirmed, along with their values
        :rtype: DialogueAct
        """
        res_da = DialogueAct()

        for slot in confirmed_slots:
            if confirmed_slots[slot].mpv() == ds[slot].mpv():
                # it is as user expected
                res_da.append(DialogueActItem("affirm"))
                dai = DialogueActItem("inform", slot, ds[slot].mpv())
                res_da.append(dai)
            else:
                # it is something else than what user expected
                res_da.append(DialogueActItem("negate"))
                dai = DialogueActItem("deny", slot, ds["ch_" + slot].mpv())
                res_da.append(dai)

                if slot in accepted_slots:
                    dai = DialogueActItem("inform", slot, ds[slot].mpv())
                    res_da.append(dai)

            ds["ch_" + slot].reset()

        return res_da

    def confirm_info(self, tobe_confirmed_slots):
        """Return a DA containing confirming only one slot from the slot to be confirmed.
        Confirm the slot with the most probable value among all slots to be confirmed.

        :param tobe_confirmed_slots: A dictionary with keys for all slots \
                that should be confirmed, along with their values
        :rtype: DialogueAct
        """
        res_da = DialogueAct()

        for _, slot in sorted([(h.mpvp(), s)  for s, h in tobe_confirmed_slots.items()], reverse=True):
            dai = DialogueActItem("confirm", slot, tobe_confirmed_slots[slot].mpv())
            res_da.append(dai)
            #confirm explicitly only one slot at the time
            break
        return res_da

    def select_info(self, tobe_selected_slots):
        """Return a DA containing select act for two most probable values of only one slot
        from the slot to be used for select DAI.

        :param tobe_selected_slots: A dictionary with keys for all slots \
                which the two most probable values should be selected
        :rtype: DialogueAct
        """
        res_da = DialogueAct()

        for slot in tobe_selected_slots:
            val1, val2 = tobe_selected_slots[slot].tmpvs()
            res_da.append(DialogueActItem("select", slot, val1))
            res_da.append(DialogueActItem("select", slot, val2))
            #select values only in one slot at the time
            break
        return res_da

    def get_iconfirm_info(self, changed_slots):
        """Return a DA containing all needed implicit confirms.

        Implicitly confirm all slots provided but not yet confirmed.

        This include also slots changed during the conversation.

        :param changed_slots: A dictionary with keys for all slots \
                that have not been implicitly confirmed, along with \
                their values
        :rtype: DialogueAct
        """
        res_da = DialogueAct()

        if changed_slots:
            iconf_da = DialogueAct()
            for slot in changed_slots:
                if 'system_iconfirms' in self.ontology['slot_attributes'][slot]:
                    dai = DialogueActItem("iconfirm", slot, changed_slots[slot].mpv())
                    iconf_da.append(dai)
            res_da.extend(iconf_da)
        return res_da

    def request_more_info(self, ds, accepted_slots):
        """Return a DA requesting further information needed to search
        for traffic directions, or perform the search if no further information
        is needed.

        :param ds: The current dialogue state
        :rtype: DialogueAct
        """
        req_da = DialogueAct()

        # check all state variables and the output one request dialogue act
        # it just easier to have a list than a tree, the tree is just to confusing for me. FJ
        if 'from_stop' not in accepted_slots and \
                'to_stop' not in accepted_slots and \
                ('departure_time' not in accepted_slots or
                 'time' not in accepted_slots) and \
                randbool(10):
            req_da.extend(DialogueAct('request(departure_time)'))
        elif 'from_stop' not in accepted_slots and \
                ('centre_direction' not in accepted_slots or
                ds['centre_direction'].mpv() == '*') and \
                randbool(9):
            req_da.extend(DialogueAct('confirm(centre_direction="from")'))
        elif 'to_stop' not in accepted_slots and \
                ('centre_direction' not in accepted_slots or
                ds['centre_direction'].mpv() == '*') and \
                randbool(8):
            req_da.extend(DialogueAct('confirm(centre_direction="to")'))
        elif 'from_stop' not in accepted_slots and \
                'to_stop' not in accepted_slots and \
                randbool(3):
            req_da.extend(DialogueAct("request(from_stop)&request(to_stop)"))
        elif 'from_stop' not in accepted_slots:
            req_da.extend(DialogueAct("request(from_stop)"))
        elif 'to_stop' not in accepted_slots:
            req_da.extend(DialogueAct('request(to_stop)'))

        return req_da

    def req_current_time(self):
        """Generates a dialogue act informing about the current time.
        :rtype: DialogueAct
        """
        cur_time = datetime.now()
        return DialogueAct('inform(current_time=%d:%02d)' % (cur_time.hour, cur_time.minute))

    def req_from_stop(self, ds):
        """Generates a dialogue act informing about the origin stop of the last
        recommended connection.

        TODO: this gives too much of information. Maybe it would be worth to split this into more dialogue acts
          and let user ask for all individual pieces of information. The good thing would be that it would lead
          to longer dialogues.

        :rtype : DialogueAct
        """
        route = ds.directions.routes[ds['route_alternative']]
        leg = route.legs[0]
        da = DialogueAct()
        for step in leg.steps:
            if step.travel_mode == step.MODE_TRANSIT:
                da.append(DialogueActItem('inform', 'from_stop', step.departure_stop))
                da.append(DialogueActItem('inform', 'vehicle', step.vehicle))
                da.append(DialogueActItem('inform', 'line', step.line_name))
                da.append(DialogueActItem('inform', 'headsign', step.headsign))
                return da

    def req_to_stop(self, ds):
        """Return a DA informing about the destination stop of the last
        recommended connection.
        """
        route = ds.directions.routes[ds['route_alternative']]
        leg = route.legs[0]
        da = DialogueAct()
        for step in reversed(leg.steps):
            if step.travel_mode == step.MODE_TRANSIT:
                da.append(DialogueActItem('inform', 'to_stop', step.arrival_stop))
                return da

    def req_departure_time(self, dialogue_state):
        """Generates a dialogue act informing about the departure time from the origin stop of the last
        recommended connection.

        :rtype : DialogueAct
        """
        route = dialogue_state.directions.routes[dialogue_state['route_alternative']]
        leg = route.legs[0]
        da = DialogueAct()
        for step in leg.steps:
            if step.travel_mode == step.MODE_TRANSIT:
                da.append(DialogueActItem('inform', 'from_stop', step.departure_stop))
                da.append(DialogueActItem('inform', 'departure_time', step.departure_time.strftime("%H:%M")))
                return da

    def req_departure_time_rel(self, dialogue_state):
        """Return a DA informing the user about the relative time until the
        last recommended connection departs.
        """
        route = dialogue_state.directions.routes[dialogue_state['route_alternative']]
        leg = route.legs[0]
        da = DialogueAct()
        for step in leg.steps:
            if step.travel_mode == step.MODE_TRANSIT:
                da.append(DialogueActItem('inform', 'from_stop', step.departure_stop))
                # construct relative time from now to departure
                departure_time_rel = (step.departure_time - datetime.now()).seconds / 60
                departure_time_rel_hrs, departure_time_rel_mins = divmod(departure_time_rel, 60)
                da.append(DialogueActItem('inform', 'departure_time_rel',
                                          '%d:%02d' % (departure_time_rel_hrs, departure_time_rel_mins)))
                return da

    def req_arrival_time(self, dialogue_state):
        """Return a DA informing about the arrival time the destination stop of the last
        recommended connection.
        """
        route = dialogue_state.directions.routes[dialogue_state['route_alternative']]
        leg = route.legs[0]
        da = DialogueAct()
        for step in reversed(leg.steps):
            if step.travel_mode == step.MODE_TRANSIT:
                da.append(DialogueActItem('inform', 'to_stop', step.arrival_stop))
                da.append(DialogueActItem('inform', 'arrival_time', step.arrival_time.strftime("%H:%M")))
                return da

    def req_arrival_time_rel(self, dialogue_state):
        """Return a DA informing about the relative arrival time the destination stop of the last
        recommended connection.
        """
        route = dialogue_state.directions.routes[dialogue_state['route_alternative']]
        leg = route.legs[0]
        da = DialogueAct()
        for step in reversed(leg.steps):
            if step.travel_mode == step.MODE_TRANSIT:
                da.append(DialogueActItem('inform', 'to_stop', step.arrival_stop))
                # construct relative time from now to arrival
                arrival_time_rel = (step.arrival_time - datetime.now()).seconds / 60
                arrival_time_rel_hrs, arrival_time_rel_mins = divmod(arrival_time_rel, 60)
                da.append(DialogueActItem('inform', 'arrival_time_rel',
                                          '%d:%02d' % (arrival_time_rel_hrs, arrival_time_rel_mins)))
                return da

    def req_duration(self, dialogue_state):
        """Return a DA informing about journey time to the destination stop of the last
        recommended connection.
        """
        route = dialogue_state.directions.routes[dialogue_state['route_alternative']]
        leg = route.legs[0]
        da = DialogueAct()
        for step in leg.steps:
            if step.travel_mode == step.MODE_TRANSIT:
                departure_time = step.departure_time
                break
        else:
            return None

        for step in reversed(leg.steps):
            if step.travel_mode == step.MODE_TRANSIT:
                arrival_time = step.arrival_time
                break
        else:
            return None

        duration = (arrival_time - departure_time).seconds / 60
        duration_hrs, duration_mins = divmod(duration, 60)
        da.append(DialogueActItem('inform', 'duration', '%d:%02d' % (duration_hrs, duration_mins)))
        return da

    def req_num_transfers(self, dialogue_state):
        """Return a DA informing the user about the number of transfers in the
        last recommended connection.
        """
        route = dialogue_state.directions.routes[dialogue_state['route_alternative']]
        leg = route.legs[0]
        n = sum([1 for step in leg.steps if step.travel_mode == step.MODE_TRANSIT]) - 1
        da = DialogueAct('inform(num_transfers="%d")' % n)
        return da

    def get_directions(self, ds, route_type='true', check_conflict=False):
        """Retrieve Google directions, save them to dialogue state and return
        corresponding DAs.

        Responsible for the interpretation of AM/PM time expressions.

        :param ds: The current dialogue state
        :param route_type: a label for the found route (to be passed on to \
                :func:`say_directions`)
        :param check_conflict: If true, will check if the origin and \
                destination stops are different and issue a warning DA if not.
        :rtype: DialogueAct
        """
        # check for route conflicts
        from_stop_val = ds['from_stop'].mpv()
        to_stop_val = ds['to_stop'].mpv()

        if check_conflict and from_stop_val == to_stop_val:
            apology_da = DialogueAct()
            apology_da.extend(DialogueAct('apology()'))
            apology_da.extend(DialogueAct('inform(stops_conflict="thesame")'))
            apology_da.extend(DialogueAct("inform(from_stop='%s')" % from_stop_val))
            apology_da.extend(DialogueAct("inform(to_stop='%s')" % to_stop_val))
            return apology_da

        # get dialogue state values
        departure_time = ds['departure_time'].mpv()
        departure_time_rel = ds['departure_time_rel'].mpv()
        arrival_time = ds['arrival_time'].mpv()
        arrival_time_rel = ds['arrival_time_rel'].mpv()
        date_rel = ds['date_rel'].mpv()
        ampm = ds['ampm'].mpv()
        time = ds['time'].mpv()
        time_rel = ds['time_rel'].mpv()

        # interpret departure and arrival time
        departure_time_int, arrival_time_int = None, None
        if arrival_time != 'none' or arrival_time_rel != 'none':
            arrival_time_int = self.interpret_time(arrival_time, ampm, arrival_time_rel, date_rel,
                                                   ds['lta_arrival_time'].mpv())
        else:
            lta_departure_time = ds['lta_departure_time'].mpv()
            lta_time = ds['lta_time'].mpv()
            lta_time = lta_departure_time if lta_departure_time != 'none' else lta_time
            time_abs = departure_time if departure_time != 'none' else time
            time_rel = departure_time_rel if departure_time_rel != 'none' else time_rel
            departure_time_int = self.interpret_time(time_abs, ampm, time_rel, date_rel, lta_time)

        # retrieve Google directions
        ds.directions = self.directions.get_directions(from_stop=from_stop_val,
                                                       to_stop=to_stop_val,
                                                       departure_time=departure_time_int,
                                                       arrival_time=arrival_time_int)
        return self.say_directions(ds, route_type)

    ORIGIN = 'ORIGIN'
    DESTIN = 'FINAL_DEST'

    def say_directions(self, dialogue_state, route_type):
        """Return DAs for the directions in the current dialogue state."""
        if not isinstance(dialogue_state['route_alternative'], int):
            dialogue_state['route_alternative'] = 0

        try:
            # get the alternative we want to say now
            route = dialogue_state.directions.routes[dialogue_state['route_alternative']]
            # only 1 leg should be present in case we have no waypoints
            steps = route.legs[0].steps
        except IndexError:
            # this will lead to apology that no route has been found
            steps = []

        res = []

        # introduction
        if len(dialogue_state.directions) > 1:
            res.append('inform(found_directions="%s")' % route_type)
            if route_type != "last":
                res.append("inform(alternative=%d)" % (dialogue_state['route_alternative'] + 1))

        # route description
        prev_arrive_stop = self.ORIGIN  # remember previous arrival stop
        for step_ndx, step in enumerate(steps):

            # find out what will be the next departure stop (needed later)
            next_leave_stop = self.DESTIN
            if step_ndx < len(steps) - 2 and \
                    steps[step_ndx + 1].travel_mode == step.MODE_WALKING:
                next_leave_stop = steps[step_ndx + 2].departure_stop
            elif step_ndx < len(steps) - 1 and \
                    steps[step_ndx + 1].travel_mode == step.MODE_TRANSIT:
                next_leave_stop = steps[step_ndx + 1].departure_stop

            # walking
            if step.travel_mode == step.MODE_WALKING:
                # walking to stops with different names
                if (next_leave_stop == self.DESTIN and
                    prev_arrive_stop != dialogue_state.directions.to_stop) or \
                        (prev_arrive_stop == self.ORIGIN and
                         next_leave_stop != dialogue_state.directions.from_stop) or \
                        (next_leave_stop != self.DESTIN and
                         prev_arrive_stop != self.ORIGIN and
                         next_leave_stop != prev_arrive_stop):
                    # walking destination: next departure stop
                    res.append("inform(walk_to=%s)" % next_leave_stop)
                    res.append("inform(duration=0:%02d)" % (step.duration / 60))
            # public transport
            elif step.travel_mode == step.MODE_TRANSIT:
                res.append("inform(vehicle=%s)" % step.vehicle)
                res.append("inform(line=%s)" % step.line_name)
                res.append("inform(departure_time=%s)" %
                           step.departure_time.strftime("%H:%M"))
                # only mention departure if it differs from previous arrival
                if step.departure_stop != prev_arrive_stop:
                    res.append("inform(enter_at=%s)" % step.departure_stop)
                res.append("inform(headsign=%s)" % step.headsign)
                res.append("inform(exit_at=%s)" % step.arrival_stop)
                # only mention transfer if there is one
                if next_leave_stop != self.DESTIN:
                    res.append("inform(transfer='true')")
                prev_arrive_stop = step.arrival_stop

        # no route found: apologize
        if len(res) == 0:
            res.append('apology()')
            res.append("inform(from_stop='%s')" % dialogue_state.directions.from_stop)
            res.append("inform(to_stop='%s')" % dialogue_state.directions.to_stop)

        res_da = DialogueAct("&".join(res))

        return res_da

    DEFAULT_AMPM_TIMES = {'morning': "06:00",
                          'am': "10:00",
                          'pm': "15:00",
                          'evening': "18:00",
                          'night': "00:00"}

    def interpret_time(self, time_abs, time_ampm, time_rel, date_rel, lta_time):
        """Interpret time, given current dialogue state most probable values for 
        relative and absolute time and date, plus the corresponding last-talked-about value.

        :return: the inferred time value
        :rtype: datetime
        """
        # interpret dialogue state time
        now = datetime.now()

        # use only last-talked-about time (of any type -- departure/arrival)
        if time_abs != 'none' and time_rel != 'none':
            if lta_time.endswith('time_rel'):
                time_abs = 'none'
            elif lta_time.endswith('time'):
                time_rel = 'none'

        # relative time
        if (time_abs == 'none' and time_ampm == 'none') or time_rel != 'none':
            time_abs = now
            if time_rel not in ['none', 'now']:
                trel_parse = datetime.strptime(time_rel, "%H:%M")
                time_abs += timedelta(hours=trel_parse.hour, minutes=trel_parse.minute)
        # absolute time
        else:
            if time_abs == 'none' and time_ampm != 'none':
                time_abs = self.DEFAULT_AMPM_TIMES[time_ampm]
            time_parsed = datetime.combine(now, datetime.strptime(time_abs, "%H:%M").time())
            time_hour = time_parsed.hour
            now_hour = now.hour
            # handle 12hr time
            if time_hour >= 1 and time_hour <= 12:
                # interpret AM/PM
                if time_ampm != 'none':
                    # 'pm' ~ 12pm till 11:59pm
                    if time_ampm == 'pm' and time_hour < 12:
                        time_hour += 12
                    # 'am'/'morning' ~ 12am till 11:59am
                    elif time_ampm in ['am', 'morning'] and time_hour == 12:
                        time_hour = 0
                    # 'evening' ~ 4pm till 3:59am
                    elif time_ampm == 'evening' and time_hour >= 4:
                        time_hour = (time_hour + 12) % 24
                    # 'night' ~ 6pm till 5:59am
                    elif time_ampm == 'night' and time_hour >= 6:
                        time_hour = (time_hour + 12) % 24
                # 12hr time + no AM/PM set: default to next 12hrs
                elif now_hour > time_hour and now_hour < time_hour + 12:
                    time_hour = (time_hour + 12) % 24
            time_abs = datetime.combine(now, dttime(time_hour, time_parsed.minute))
            # ds['time_abs'] = "%d:%.2d" % (time_abs.hour, time_abs.minute)

        # relative date
        if date_rel == 'tomorrow':
            time_abs += timedelta(days=1)
        elif date_rel == 'day_after_tomorrow':
            time_abs += timedelta(days=2)
        elif time_abs < now:
            time_abs += timedelta(days=1)

        return time_abs

    def get_limited_context_help(self, dialogue_state):
        res_da = DialogueAct()

        # if we do not understand the input then provide the context sensitive help
        if not 'route_alternative' in dialogue_state:
            # before something is offered
            if randbool(10):
                res_da.append(DialogueActItem("help", "task", "weather"))
            elif randbool(10):
                res_da.append(DialogueActItem("help", "request", "current_time"))
            elif randbool(10):
                res_da.append(DialogueActItem("help", "inform", "hangup"))
            elif randbool(9):
                res_da.append(DialogueActItem("help", "request", "help"))
            elif randbool(8):
                res_da.append(DialogueActItem("help", "inform", "departure_time"))
            elif randbool(7):
                res_da.append(DialogueActItem("help", "repeat"))
            elif not dialogue_state['from_stop'].test("none", self.accept_prob, neg_val=True):
                res_da.append(DialogueActItem("help", "inform", "from_stop"))
            elif not dialogue_state['to_stop'].test("none", self.accept_prob, neg_val=True):
                res_da.append(DialogueActItem("help", "inform", "to_stop"))
        else:
            # we already offered a connection
            if randbool(4):
                res_da.append(DialogueActItem("help", "inform", "alternative_last"))
            elif randbool(7):
                res_da.append(DialogueActItem("help", "inform", "alternative_next"))
            elif randbool(6):
                res_da.append(DialogueActItem("help", "inform", "alternative_prev"))
            elif randbool(5):
                res_da.append(DialogueActItem("help", "inform", "alternative_abs"))
            elif randbool(4):
                res_da.append(DialogueActItem("help", "request", "from_stop"))
            elif randbool(3):
                res_da.append(DialogueActItem("help", "request", "to_stop"))
            elif randbool(2):
                res_da.append(DialogueActItem("help", "request", "num_transfers"))

        return res_da<|MERGE_RESOLUTION|>--- conflicted
+++ resolved
@@ -110,19 +110,11 @@
         # all slots that should be confirmed
         slots_tobe_confirmed = dialogue_state.get_slots_tobe_confirmed(self.policy_cfg['confirm_prob'], self.accept_prob)
         #  filter out all the slots that are not defined by the ontology to be confirmed
-<<<<<<< HEAD
-        slots_tobe_confirmed = {k:v for k, v in slots_tobe_confirmed.items() if k in self.ontology.slots_system_confirms()}
-        # all slots for which the policy can use ``select`` DAI
-        slots_tobe_selected = dialogue_state.get_slots_tobe_selected(self.policy_cfg['select_prob'])
-        #  filter out all the slots that are not defined by the ontology to be selected
-        slots_tobe_selected = {k:v for k, v in slots_tobe_selected.items() if k in self.ontology.slots_system_selects()}
-=======
         slots_tobe_confirmed = {k: v for k, v in slots_tobe_confirmed.items() if k in self.ontology.slots_system_confirms()}
         # all slots for which the policy can use ``select`` DAI
         slots_tobe_selected = dialogue_state.get_slots_tobe_selected(self.policy_cfg['select_prob'])
         #  filter out all the slots that are not defined by the ontology to be selected
         slots_tobe_selected = {k: v for k, v in slots_tobe_selected.items() if k in self.ontology.slots_system_selects()}
->>>>>>> c8c8edc0
         # all slots changed by a user in the last turn
         changed_slots = dialogue_state.get_changed_slots(self.accept_prob)
 

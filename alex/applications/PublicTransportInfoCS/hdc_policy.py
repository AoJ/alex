#!/usr/bin/env python
# -*- coding: utf-8 -*-

from __future__ import unicode_literals

import random

import autopath

from alex.components.dm import DialoguePolicy
from alex.components.slu.da import DialogueAct, DialogueActItem
# from alex.components.slu.da import DialogueActConfusionNetwork
# from alex.components.asr.utterance import Utterance, UtteranceNBList, UtteranceConfusionNetwork

from datetime import timedelta
from .directions import *


def randbool(n):
    if random.randint(1, n) == 1:
        return True

    return False


class PTICSHDCPolicy(DialoguePolicy):
    """The handcrafted policy for the PTI-CS system."""

    def __init__(self, cfg, ontology):
        super(PTICSHDCPolicy, self).__init__(cfg, ontology)

        self.directions = GooglePIDDirectionsFinder(cfg=cfg)

        self.das = []
        self.last_system_dialogue_act = None

    def get_da(self, dialogue_state):
        # all slots being requested by the user
        requested_slots = dialogue_state.get_requested_slots()
        # all slots being confirmed by the user
        confirmed_slots = dialogue_state.get_confirmed_slots()
        # all slots supplied by the user but not implicitly confirmed
        non_informed_slots = dialogue_state.get_non_informed_slots()

        res_da = None  # output DA

        if dialogue_state.turn_number > \
                self.cfg['PublicTransportInfoCS']['max_turns']:
            # Hang up if the talk has been too long
            res_da = DialogueAct('bye()&inform(toolong="true")')

        elif len(self.das) == 0:
            # NLG("Dobrý den. Jak Vám mohu pomoci")
            res_da = DialogueAct("hello()")

        elif dialogue_state["ludait"] == "silence":
            # at this moment the silence and the explicit null act
            # are treated the same way: NLG("")
            silence_time = dialogue_state['silence_time']

            if silence_time > self.cfg['DM']['basic']['silence_timeout']:
                res_da = DialogueAct('inform(silence_timeout="true")')
            else:
                res_da = DialogueAct("silence()")

        elif dialogue_state["ludait"] == "bye":
            # NLG("Na shledanou.")
            res_da = DialogueAct("bye()")

        elif dialogue_state["ludait"] == "null" or \
                 dialogue_state["ludait"] == "other":
            # NLG("Sorry, I did not understand. You can say...")
            res_da = DialogueAct("notunderstood()")
            res_da.extend(self.get_limited_context_help(dialogue_state))

        elif dialogue_state["ludait"] == "help":
            # NLG("Pomoc.")
            res_da = DialogueAct("help()")

        elif dialogue_state["ludait"] == "thankyou":
            # NLG("Díky.")
            res_da = DialogueAct('inform(cordiality="true")&hello()')

        elif dialogue_state["ludait"] == "restart":
            # NLG("Dobře, zančneme znovu. Jak Vám mohu pomoci?")
            dialogue_state.restart()
            res_da = DialogueAct("restart()&hello()")

        elif dialogue_state["ludait"] == "repeat":
            # NLG - use the last dialogue act
            res_da = DialogueAct("irepeat()")

        elif dialogue_state["ludait"] == "reqalts":
            # NLG("There is nothing else in the database.")
            # NLG("The next connection is ...")
            res_da = self.get_an_alternative(dialogue_state)

        elif dialogue_state["alternative"] != "none":
            # Search for traffic direction and/or present the requested
            # directions already found
            res_da = self.get_requested_alternative(dialogue_state)
            dialogue_state["alternative"] = "none"

        elif requested_slots:
            # inform about all requested slots
            res_da = self.get_requested_info(requested_slots, dialogue_state)

        elif confirmed_slots:
            # inform about all slots being confirmed by the user
            res_da = self.get_confirmed_info(confirmed_slots, dialogue_state)

        else:
            # implicitly confirm all non-confirmed slots
            res_da = self.get_iconfirm_info(non_informed_slots)
            # request all unknown information
            req_da = self.request_more_info(dialogue_state)
            if len(req_da) == 0:
                # we know everything we need -> start searching
                res_da.extend(self.get_directions(dialogue_state,
                                                  check_conflict=True))
            else:
                res_da.extend(req_da)

        dialogue_state["ludait"] = "none"

        self.last_system_dialogue_act = res_da

        # record the system dialogue acts
        self.das.append(self.last_system_dialogue_act)
        return self.last_system_dialogue_act

    def get_an_alternative(self, ds):
        """Return an alternative route, if there is one, or ask for
        origin stop if there has been no route searching so far.

        :param ds: The current dialogue state
        :rtype: DialogueAct
        """
        if ds['route_alternative'] == "none":
            return DialogueAct('request(from_stop)')
        else:
            ds['route_alternative'] += 1
            ds['route_alternative'] %= len(ds.directions) \
                    if ds.directions is not None else 1
            return self.get_directions(ds)

    def get_requested_alternative(self, ds):
        """Return the requested route (or inform about not finding one).

        :param ds: The current dialogue state
        :rtype: DialogueAct
        """
        res_da = DialogueAct()

        if ds['route_alternative'] != "none":
            if ds["alternative"] == "last":
                res_da.extend(self.get_directions(ds, "last"))
            elif ds["alternative"] == "next":
                ds["route_alternative"] += 1

                if ds['route_alternative'] == len(ds.directions):
                    ds["route_alternative"] -= 1
                    res_da.append(DialogueActItem("inform", "found_directions",
                                                  "no_next"))
                else:
                    res_da.extend(self.get_directions(ds, "next"))

            elif ds["alternative"] == "prev":
                ds["route_alternative"] -= 1

                if ds["route_alternative"] == -1:
                    ds["route_alternative"] += 1
                    res_da.append(DialogueActItem("inform", "found_directions",
                                                  "no_prev"))
                else:
                    res_da.extend(self.get_directions(ds, "prev"))

            else:
                ds["route_alternative"] = int(ds["alternative"]) - 1
                res_da.extend(self.get_directions(ds))

        else:
            res_da.append(DialogueActItem("inform", "stops_conflict",
                                          "no_stops"))
        return res_da

    def get_requested_info(self, requested_slots, dialogue_state):
        """Return a DA containing information about all requested slots.

        :param dialogue_state: The current dialogue state
        :param requested_slots: A dictionary with keys for all requested \
                slots and the correct return values.
        :rtype: DialogueAct
        """
        res_da = DialogueAct()

        for slot in requested_slots:
            if dialogue_state['route_alternative'] != "none":
                if slot == "from_stop":
                    res_da.extend(self.get_from_stop(dialogue_state))
                elif slot in ['to_stop', 'arrival_time']:
                    res_da.extend(self.get_to_stop(dialogue_state))
                elif slot == "num_transfers":
                    res_da.extend(self.get_num_transfers(dialogue_state))
                elif slot == 'time_rel':
                    res_da.extend(self.get_time_rel(dialogue_state))
            else:
                if slot in ['from_stop', 'to_stop', 'num_transfers',
                            'time_rel', 'arrival_time']:
                    dai = DialogueActItem("inform", "stops_conflict",
                                          "no_stops")
                    res_da.append(dai)

                    if dialogue_state['from_stop'] == "none":
                        dai = DialogueActItem("help", "inform", "from_stop")
                        res_da.append(dai)
                    elif dialogue_state['to_stop'] == "none":
                        dai = DialogueActItem("help", "inform", "to_stop")
                        res_da.append(dai)
                else:
                    dai = DialogueActItem("inform", slot,
                                          requested_slots[slot])
                    res_da.append(dai)
                    dialogue_state["rh_" + slot] = "none"

            dialogue_state["rh_" + slot] = "none"

        return res_da

    def get_confirmed_info(self, confirmed_slots, dialogue_state):
        """Return a DA containing information about all slots being confirmed
        by the user (confirm/deny).

        Update the current dialogue state regarding the information provided.

        :param dialogue_state: The current dialogue state
        :param confirmed_slots: A dictionary with keys for all slots \
                being confirmed, along with their values
        :rtype: DialogueAct
        """
        res_da = DialogueAct()

        for slot in confirmed_slots:
            if slot == 'XXX':
                pass
            elif slot == 'XXX':
                pass
            elif confirmed_slots[slot] == dialogue_state[slot]:
                # it is as user expected
                res_da.append(DialogueActItem("affirm"))
                dai = DialogueActItem("inform", slot, dialogue_state[slot])
                res_da.append(dai)
            else:
                # it is something else than what user expected
                res_da.append(DialogueActItem("negate"))
                dai = DialogueActItem("deny", slot,
                                      dialogue_state["ch_" + slot])
                res_da.append(dai)

                if dialogue_state[slot] != "none":
                    dai = DialogueActItem("inform", slot, dialogue_state[slot])

                res_da.append(dai)

            dialogue_state["ch_" + slot] = "none"

        return res_da

    def get_iconfirm_info(self, non_informed_slots):
        """Return a DA containing all needed implicit confirms.

        Implicitly confirm all slots provided but not yet confirmed.

        :param non_informed_slots: A dictionary with keys for all slots \
                that have not been implicitly confirmed, along with \
                their values
        :rtype: DialogueAct
        """
        res_da = DialogueAct()

        if non_informed_slots:
            iconf_da = DialogueAct()
            for slot in non_informed_slots:
                if 'system_iconfirms' in \
                        self.ontology['slot_attributes'][slot]:

                    dai = DialogueActItem("iconfirm", slot,
                                          non_informed_slots[slot])
                    iconf_da.append(dai)

            res_da.extend(iconf_da)
        return res_da

    def request_more_info(self, ds):
        """Return a DA requesting further information needed to search
        for traffic directions, or perform the search if no further information
        is needed.

        :param ds: The current dialogue state
        :rtype: DialogueAct
        """
        req_da = DialogueAct()

        # check all state variables and the output one request dialogue act
        # it just easier to have a list than a tree, the tree is just to confusing for me. FJ
        if ds['from_stop'] == "none" and ds['to_stop'] == "none" and \
            ds['time'] == "none" and randbool(10):
            req_da.extend(DialogueAct('request(time)'))
        # TODO: centre_direction conditions always fulfilled ?!?
        elif ds['from_stop'] == "none" and \
            (ds['centre_direction'] != "none" or ds['centre_direction'] != "*") and \
            randbool(9):
            req_da.extend(DialogueAct('confirm(centre_direction="from")'))
        elif ds['to_stop'] == "none" and \
            (ds['centre_direction'] != "none" or ds['centre_direction'] != "*") and \
            randbool(8):
            req_da.extend(DialogueAct('confirm(centre_direction="to")'))
        elif ds['from_stop'] == "none" and ds['to_stop'] == "none" and \
            randbool(3):
            req_da.extend(DialogueAct("request(from_stop)&request(to_stop)"))
        elif ds['from_stop'] == "none":
            req_da.extend(DialogueAct("request(from_stop)"))
        elif ds['to_stop'] == "none":
            req_da.extend(DialogueAct('request(to_stop)'))

        return req_da

    def get_from_stop(self, ds):
        """Generates a dialogue act informing about the origin stop of the last
        recommended connection.

        :rtype : DialogueAct
        """
        route = ds.directions.routes[ds['route_alternative']]
        leg = route.legs[0]
        da = DialogueAct()
        for step in leg.steps:
            if step.travel_mode == step.MODE_TRANSIT:
                da.append(DialogueActItem('inform', 'from_stop',
                                          step.departure_stop))
                da.append(DialogueActItem('inform', 'vehicle', step.vehicle))
                da.append(DialogueActItem('inform', 'line', step.line_name))
                da.append(DialogueActItem('inform', 'headsign', step.headsign))
                return da

    def get_to_stop(self, ds):
        """Return a DA informing about the destination stop of the last
        recommended connection.
        """
        route = ds.directions.routes[ds['route_alternative']]
        leg = route.legs[0]
        da = DialogueAct()
        for step in reversed(leg.steps):
            if step.travel_mode == step.MODE_TRANSIT:
<<<<<<< HEAD
                da.append(DialogueActItem('inform', 'to_stop',
                                          step.arrival_stop))
                da.append(DialogueActItem('inform', 'arrival_time',
                                          step.arrival_time.strftime("%H:%M")))
=======
                da.append(DialogueActItem('inform', 'to_stop', step.arrival_stop))
                da.append(
                    DialogueActItem('inform', 'arrival_time',
                                    step.arrival_time.strftime("%H:%M")))

>>>>>>> 6b5925b0
                return da

    def get_num_transfers(self, ds):
        """Return a DA informing the user about the number of transfers in the
        last recommended connection.
        """
        route = ds.directions.routes[ds['route_alternative']]
        leg = route.legs[0]
        n = sum([1 for step in leg.steps
                 if step.travel_mode == step.MODE_TRANSIT]) - 1
        da = DialogueAct('inform(num_transfers="%d")' % n)
        return da

<<<<<<< HEAD
    def get_time_rel(self, dialogue_state):
        """Return a DA informing the user about the relative time until the
        last recommended connection departs.
        """
        route = dialogue_state.directions.routes[dialogue_state['route_alternative']]
        steps = route.legs[0].steps
        da = DialogueAct()
        for step in steps:
            if step.travel_mode == step.MODE_TRANSIT:
                da.append(DialogueActItem('inform', 'from_stop',
                                          step.departure_stop))
                da.append(DialogueActItem('inform', 'vehicle', step.vehicle))
                da.append(DialogueActItem('inform', 'line', step.line_name))
                # construct relative time from now to departure
                time_rel = (step.departure_time - datetime.now()).seconds / 60
                time_rel_hrs, time_rel_mins = divmod(time_rel, 60)
                da.append(DialogueActItem('inform', 'time_rel', '%d:%02d' %
                                          (time_rel_hrs, time_rel_mins)))
                return da

    def get_directions(self, ds, route_type='true', check_conflict=False):
        """Retrieve Google directions, save them to dialogue state and return
        corresponding DAs.

        Responsible for the interpretation of AM/PM time expressions.

        :param ds: The current dialogue state
        :param route_type: a label for the found route (to be passed on to \
                :func:`say_directions`)
        :param check_conflict: If true, will check if the origin and \
                destination stops are different and issue a warning DA if not.
        :rtype: DialogueAct
        """
        # check for route conflicts
        if check_conflict and ds['from_stop'] == ds['to_stop']:
            apology_da = DialogueAct()
            apology_da.extend(DialogueAct('apology()'))
            apology_da.extend(DialogueAct('inform(stops_conflict="thesame")'))
            apology_da.extend(DialogueAct("inform(from_stop='%s')" %
                                          ds['from_stop']))
            apology_da.extend(DialogueAct("inform(to_stop='%s')" %
                                          ds['to_stop']))
            return apology_da

        # interpret dialogue state time
        now = datetime.now()
        time = ds['time']
        ampm = ds['ampm']
        time_rel = ds['time_rel']
        date_rel = ds['date_rel']
=======
    def get_directions(self, dialogue_state, route_type='true'):
        """Retrieve Google directions, save them to dialogue state and return
        corresponding DAs.

        Responsible for the interpretation of AM/PM time expressions.
        """
        # interpret dialogue state time
        now = datetime.now()
        time = dialogue_state['time']
        ampm = dialogue_state['ampm']
        time_rel = dialogue_state['time_rel']
        date_rel = dialogue_state['date_rel']
>>>>>>> 6b5925b0

        # relative time
        if time == 'none' or time_rel != 'none':
            time = now
            if time_rel not in ['none', 'now']:
                trel_parse = datetime.strptime(time_rel, "%H:%M")
                time += timedelta(hours=trel_parse.hour,
                                  minutes=trel_parse.minute)
        # absolute time
        else:
            time_parsed = datetime.combine(now,
                    datetime.strptime(time, "%H:%M").time())
            time_hour = time_parsed.hour
            now_hour = now.hour
<<<<<<< HEAD
            # 12hr time -- interpret AM/PM somehow
            if time_hour >= 1 and time_hour <= 12 and ampm != 'none':
                # 'pm' ~ 12pm till 11:59pm
                if ampm == 'pm' and time_hour < 12:
                    time_hour += 12
                # 'am'/'morning' ~ 12am till 11:59am
                elif ampm in ['am', 'morning'] and time_hour == 12:
                    time_hour = 0
                # 'evening' ~ 4pm till 3:59am
                elif ampm == 'evening' and time_hour >= 4:
                    time_hour = (time_hour + 12) % 24
                # 'night' ~ 6pm till 5:59am
                elif ampm == 'night' and time_hour >= 6:
                    time_hour = (time_hour + 12) % 24
            # 12hr time + no AM/PM set: default to next 12hrs
            elif now_hour > time_hour and now_hour < time_hour + 12:
                time_hour = (time_hour + 12) % 24
            time = datetime.combine(now, dttime(time_hour, time_parsed.minute))
            ds['time'] = "%d:%.2d" % (time.hour, time.minute)
=======
            # handle 12hr time
            if time_hour >= 1 and time_hour <= 12:
                # interpret AM/PM
                if ampm != 'none':
                    # 'pm' ~ 12pm till 11:59pm
                    if ampm == 'pm' and time_hour < 12:
                        time_hour += 12
                    # 'am'/'morning' ~ 12am till 11:59am
                    elif ampm in ['am', 'morning'] and time_hour == 12:
                        time_hour = 0
                    # 'evening' ~ 4pm till 3:59am
                    elif ampm == 'evening' and time_hour >= 4:
                        time_hour = (time_hour + 12) % 24
                    # 'night' ~ 6pm till 5:59am
                    elif ampm == 'night' and time_hour >= 6:
                        time_hour = (time_hour + 12) % 24
                # 12hr time + no AM/PM set: default to next 12hrs
                elif now_hour > time_hour and now_hour < time_hour + 12:
                    time_hour = (time_hour + 12) % 24
            time = datetime.combine(now, dttime(time_hour, time_parsed.minute))
            dialogue_state['time'] = "%d:%.2d" % (time.hour, time.minute)
>>>>>>> 6b5925b0

        # relative date
        if date_rel == 'tomorrow':
            time += timedelta(days=1)
        elif date_rel == 'day_after_tomorrow':
            time += timedelta(days=2)
        elif time < now:
            time += timedelta(days=1)

        # retrieve Google directions
<<<<<<< HEAD
        ds.directions = self.directions.get_directions(
            from_stop=ds['from_stop'],
            to_stop=ds['to_stop'],
=======
        dialogue_state.directions = self.directions.get_directions(
            from_stop=dialogue_state['from_stop'],
            to_stop=dialogue_state['to_stop'],
>>>>>>> 6b5925b0
            departure_time=time)

        return self.say_directions(ds, route_type)

    ORIGIN = 'ORIGIN'
    DESTIN = 'FINAL_DEST'

    def say_directions(self, dialogue_state, route_type):
        """Return DAs for the directions in the current dialogue state."""
        if dialogue_state['route_alternative'] == "none":
            dialogue_state['route_alternative'] = 0

        route = dialogue_state.directions.routes[dialogue_state['route_alternative']]

        # only 1 leg should be present in case we have no waypoints
        steps = route.legs[0].steps

        res = []

        # introduction
        if len(dialogue_state.directions) > 1:
            res.append('inform(found_directions="%s")' % route_type)
            if route_type != "last":
<<<<<<< HEAD
                res.append("inform(alternative=%d)" %
                           (dialogue_state['route_alternative'] + 1))

        # route description
        prev_arrive_stop = self.ORIGIN  # remember previous arrival stop
        for step_ndx, step in enumerate(steps):

            # find out what will be the next departure stop (needed later)
            next_leave_stop = self.DESTIN
            if step_ndx < len(steps) - 2 and \
                    steps[step_ndx + 1].travel_mode == step.MODE_WALKING:
                next_leave_stop = steps[step_ndx + 2].departure_stop
            elif step_ndx < len(steps) - 1 and \
                    steps[step_ndx + 1].travel_mode == step.MODE_TRANSIT:
                next_leave_stop = steps[step_ndx + 1].departure_stop

            # walking
            if step.travel_mode == step.MODE_WALKING:
                # walking to stops with different names
                if (next_leave_stop == self.DESTIN and
                    prev_arrive_stop != dialogue_state['to_stop']) or \
                        (prev_arrive_stop == self.ORIGIN and
                         next_leave_stop != dialogue_state['from_stop']) or \
                        (next_leave_stop != self.DESTIN and
                         prev_arrive_stop != self.ORIGIN and
                         next_leave_stop != prev_arrive_stop):
                    # walking destination: next departure stop
                    res.append("inform(walk_to=%s)" % next_leave_stop)
                    res.append("inform(duration=0:%02d)" %
                               (step.duration / 60))
            # public transport
            elif step.travel_mode == step.MODE_TRANSIT:
                res.append("inform(vehicle=%s)" % step.vehicle)
                res.append("inform(line=%s)" % step.line_name)
                res.append("inform(departure_time=%s)" %
                           step.departure_time.strftime("%H:%M"))
                # only mention departure if it differs from previous arrival
                if step.departure_stop != prev_arrive_stop:
                    res.append("inform(enter_at=%s)" % step.departure_stop)
                res.append("inform(headsign=%s)" % step.headsign)
                res.append("inform(exit_at=%s)" % step.arrival_stop)
                # only mention transfer if there is one
                if next_leave_stop != self.DESTIN:
                    res.append("inform(transfer='true')")
                else:
                    res.append("inform(arrival_time=%s)" %
                               step.arrival_time.strftime("%H:%M"))
                prev_arrive_stop = step.arrival_stop
=======
                res.append("inform(alternative=%d)" % (dialogue_state['route_alternative'] + 1))

        for step_ndx, step in enumerate(leg.steps):
            if step.travel_mode == step.MODE_TRANSIT:
                res.append(u"inform(vehicle=%s)" % step.vehicle)
                res.append(u"inform(line=%s)" % step.line_name)
                res.append(u"inform(departure_time=%s)" %
                           step.departure_time.strftime("%H:%M"))
                res.append(u"inform(enter_at=%s)" % step.departure_stop)
                res.append(u"inform(headsign=%s)" % step.headsign)
                res.append(u"inform(exit_at=%s)" % step.arrival_stop)
                res.append(u"inform(transfer='true')")

        res = res[:-1]
>>>>>>> 6b5925b0

        # no route found: apologize
        if len(res) == 0:
            res.append('apology()')
            res.append("inform(from_stop='%s')" % dialogue_state['from_stop'])
            res.append("inform(to_stop='%s')" % dialogue_state['to_stop'])

        res_da = DialogueAct("&".join(res))

        return res_da

    def get_limited_context_help(self, dialogue_state):
        res_da = DialogueAct()

        # if we do not understand the input then provide the context sensitive help
        if dialogue_state['route_alternative'] == "none":
            # before something is offered
            if randbool(10):
                res_da.append(DialogueActItem("help", "inform", "hangup"))
            elif randbool(9):
                res_da.append(DialogueActItem("help", "request", "help"))
            elif randbool(8):
                res_da.append(DialogueActItem("help", "inform", "time"))
            elif randbool(7):
                res_da.append(DialogueActItem("help", "repeat"))
            elif dialogue_state['from_stop'] == "none":
                res_da.append(DialogueActItem("help", "inform", "from_stop"))
            elif dialogue_state['to_stop'] == "none":
                res_da.append(DialogueActItem("help", "inform", "to_stop"))
        else:
            # we already offered a connection
            if randbool(4):
                res_da.append(DialogueActItem("help", "inform", "alternative_last"))
            elif randbool(7):
                res_da.append(DialogueActItem("help", "inform", "alternative_next"))
            elif randbool(6):
                res_da.append(DialogueActItem("help", "inform", "alternative_prev"))
            elif randbool(5):
                res_da.append(DialogueActItem("help", "inform", "alternative_abs"))
            elif randbool(4):
                res_da.append(DialogueActItem("help", "request", "from_stop"))
            elif randbool(3):
                res_da.append(DialogueActItem("help", "request", "to_stop"))
            elif randbool(2):
                res_da.append(DialogueActItem("help", "request", "num_transfers"))

        return res_da<|MERGE_RESOLUTION|>--- conflicted
+++ resolved
@@ -352,18 +352,10 @@
         da = DialogueAct()
         for step in reversed(leg.steps):
             if step.travel_mode == step.MODE_TRANSIT:
-<<<<<<< HEAD
                 da.append(DialogueActItem('inform', 'to_stop',
                                           step.arrival_stop))
                 da.append(DialogueActItem('inform', 'arrival_time',
                                           step.arrival_time.strftime("%H:%M")))
-=======
-                da.append(DialogueActItem('inform', 'to_stop', step.arrival_stop))
-                da.append(
-                    DialogueActItem('inform', 'arrival_time',
-                                    step.arrival_time.strftime("%H:%M")))
-
->>>>>>> 6b5925b0
                 return da
 
     def get_num_transfers(self, ds):
@@ -377,7 +369,6 @@
         da = DialogueAct('inform(num_transfers="%d")' % n)
         return da
 
-<<<<<<< HEAD
     def get_time_rel(self, dialogue_state):
         """Return a DA informing the user about the relative time until the
         last recommended connection departs.
@@ -428,20 +419,6 @@
         ampm = ds['ampm']
         time_rel = ds['time_rel']
         date_rel = ds['date_rel']
-=======
-    def get_directions(self, dialogue_state, route_type='true'):
-        """Retrieve Google directions, save them to dialogue state and return
-        corresponding DAs.
-
-        Responsible for the interpretation of AM/PM time expressions.
-        """
-        # interpret dialogue state time
-        now = datetime.now()
-        time = dialogue_state['time']
-        ampm = dialogue_state['ampm']
-        time_rel = dialogue_state['time_rel']
-        date_rel = dialogue_state['date_rel']
->>>>>>> 6b5925b0
 
         # relative time
         if time == 'none' or time_rel != 'none':
@@ -456,27 +433,6 @@
                     datetime.strptime(time, "%H:%M").time())
             time_hour = time_parsed.hour
             now_hour = now.hour
-<<<<<<< HEAD
-            # 12hr time -- interpret AM/PM somehow
-            if time_hour >= 1 and time_hour <= 12 and ampm != 'none':
-                # 'pm' ~ 12pm till 11:59pm
-                if ampm == 'pm' and time_hour < 12:
-                    time_hour += 12
-                # 'am'/'morning' ~ 12am till 11:59am
-                elif ampm in ['am', 'morning'] and time_hour == 12:
-                    time_hour = 0
-                # 'evening' ~ 4pm till 3:59am
-                elif ampm == 'evening' and time_hour >= 4:
-                    time_hour = (time_hour + 12) % 24
-                # 'night' ~ 6pm till 5:59am
-                elif ampm == 'night' and time_hour >= 6:
-                    time_hour = (time_hour + 12) % 24
-            # 12hr time + no AM/PM set: default to next 12hrs
-            elif now_hour > time_hour and now_hour < time_hour + 12:
-                time_hour = (time_hour + 12) % 24
-            time = datetime.combine(now, dttime(time_hour, time_parsed.minute))
-            ds['time'] = "%d:%.2d" % (time.hour, time.minute)
-=======
             # handle 12hr time
             if time_hour >= 1 and time_hour <= 12:
                 # interpret AM/PM
@@ -497,8 +453,7 @@
                 elif now_hour > time_hour and now_hour < time_hour + 12:
                     time_hour = (time_hour + 12) % 24
             time = datetime.combine(now, dttime(time_hour, time_parsed.minute))
-            dialogue_state['time'] = "%d:%.2d" % (time.hour, time.minute)
->>>>>>> 6b5925b0
+            ds['time'] = "%d:%.2d" % (time.hour, time.minute)
 
         # relative date
         if date_rel == 'tomorrow':
@@ -509,15 +464,9 @@
             time += timedelta(days=1)
 
         # retrieve Google directions
-<<<<<<< HEAD
         ds.directions = self.directions.get_directions(
             from_stop=ds['from_stop'],
             to_stop=ds['to_stop'],
-=======
-        dialogue_state.directions = self.directions.get_directions(
-            from_stop=dialogue_state['from_stop'],
-            to_stop=dialogue_state['to_stop'],
->>>>>>> 6b5925b0
             departure_time=time)
 
         return self.say_directions(ds, route_type)
@@ -541,7 +490,6 @@
         if len(dialogue_state.directions) > 1:
             res.append('inform(found_directions="%s")' % route_type)
             if route_type != "last":
-<<<<<<< HEAD
                 res.append("inform(alternative=%d)" %
                            (dialogue_state['route_alternative'] + 1))
 
@@ -590,22 +538,6 @@
                     res.append("inform(arrival_time=%s)" %
                                step.arrival_time.strftime("%H:%M"))
                 prev_arrive_stop = step.arrival_stop
-=======
-                res.append("inform(alternative=%d)" % (dialogue_state['route_alternative'] + 1))
-
-        for step_ndx, step in enumerate(leg.steps):
-            if step.travel_mode == step.MODE_TRANSIT:
-                res.append(u"inform(vehicle=%s)" % step.vehicle)
-                res.append(u"inform(line=%s)" % step.line_name)
-                res.append(u"inform(departure_time=%s)" %
-                           step.departure_time.strftime("%H:%M"))
-                res.append(u"inform(enter_at=%s)" % step.departure_stop)
-                res.append(u"inform(headsign=%s)" % step.headsign)
-                res.append(u"inform(exit_at=%s)" % step.arrival_stop)
-                res.append(u"inform(transfer='true')")
-
-        res = res[:-1]
->>>>>>> 6b5925b0
 
         # no route found: apologize
         if len(res) == 0:

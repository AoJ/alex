#!/usr/bin/env python
# vim: set fileencoding=UTF-8 filetype=python :
#
#  When the configuration file is loaded, several automatic transformations
#  are applied:
#
# 1) '{cfg_abs_path}' as a substring of atomic attributes is replaced by
#    an absolute path of the configuration files.  This can be used to
#    make the configuration file independent of the location of programs
#    using the configuration file.
#
# or better user use the as_project_path function

import os.path
import random

# Initialise the generators so that the NLG sample different templates every
# time you start the system.
random.seed()

from alex.utils.config import as_project_path, online_update
from alex.utils.analytics import Analytics
from alex.components.dm.dddstate import DeterministicDiscriminativeDialogueState
from alex.applications.PublicTransportInfoCS.hdc_policy import PTICSHDCPolicy
from alex.applications.PublicTransportInfoCS.preprocessing import PTICSSLUPreprocessing
from alex.components.slu.dailrclassifier import DAILogRegClassifier
from alex.components.nlg.tools.cs import CzechTemplateNLGPostprocessing
from alex.applications.PublicTransportInfoCS.preprocessing import PTICSNLGPreprocessing

config = {
  'PublicTransportInfoCS': {
    'max_turns': 120,
  },
  'Analytics': 
     Analytics('UA-41905278-1', 'cuni.cz'), 
  'VoipIO': {
    'pjsip_log_level': 3,
    'debug': True,
    'reject_calls': False,
    'allowed_phone_numbers': r"(^[234567])",
    'forbidden_phone_number': r"(^112$|^150$|^155$|^156$|^158$)",
    'allowed_users': r"(^[234567])",
    'forbidden_users': r"(^112$|^150$|^155$|^156$|^158$)",
    'allowed_hosts': r"",
    'forbidden_hosts': r"",
  },
  'ASR': {
    'debug': True,
    'type': 'Google',
    'Google': {
      'debug': False,
      'language': 'cs'
    }
  },
  'SLU': {
    'debug': True,
    'type': DAILogRegClassifier,
    DAILogRegClassifier: {
        'cldb_fname': as_project_path("applications/PublicTransportInfoCS/data/database.py"),
        'preprocessing_cls': PTICSSLUPreprocessing,
        'model_fname': online_update("applications/PublicTransportInfoCS/slu/dailogreg.nbl.model.all"),
    },
  },
  'DM': {
    'debug': True,
    'type': 'basic',
    'basic': {
        'debug': True,
    },
    'ontology': as_project_path('applications/PublicTransportInfoCS/data/ontology.py'),
    'dialogue_state': {
        'type': DeterministicDiscriminativeDialogueState,
     },
    'dialogue_policy': {
        'type': PTICSHDCPolicy,
    },
  },
  'NLG': {
    'debug': True,
    'type': 'Template',
    'Template' : {
        'model': as_project_path('applications/PublicTransportInfoCS/nlg_templates.cfg'),
<<<<<<< HEAD
        'ontology': as_project_path('applications/PublicTransportInfoCS/data/nlg_ontology.py'), 
=======
        'ontology': as_project_path('applications/PublicTransportInfoCS/data/ontology.py'), 
        'preprocessing_cls': PTICSNLGPreprocessing,
        'postprocessing_cls': CzechTemplateNLGPostprocessing,
>>>>>>> 6b5925b0
    },
  },
  'TTS': {
    'debug': True,
    'type': 'SpeechTech',
  },
  'VoipHub': {
    'wait_time_before_calling_back': 10,
    'history_length': 1000,
    'hard_time_limit': 6*60, # maximal length of a dialogue in seconds
    'hard_turn_limit': 120, # maximal number of turn in a dialogue

    'call_db':                    as_project_path('applications/PublicTransportInfoCS/call_db.pckl'),
    'period':                     48*60*60,    # in seconds
    'last_period_max_num_calls':  100,
    'last_period_max_total_time': 120*60,      # in seconds
    'blacklist_for' :             2*60*60,     # in seconds
    'limit_reached_message': u'Děkujeme za zavolání, ale už jste volali hodně. Prosím zavolejte později. Na shledanou.',
  },
  'Logging': {
    'system_name':    "Alex On The Bus",
    'version':        "1.0",
  },

}<|MERGE_RESOLUTION|>--- conflicted
+++ resolved
@@ -80,13 +80,9 @@
     'type': 'Template',
     'Template' : {
         'model': as_project_path('applications/PublicTransportInfoCS/nlg_templates.cfg'),
-<<<<<<< HEAD
-        'ontology': as_project_path('applications/PublicTransportInfoCS/data/nlg_ontology.py'), 
-=======
         'ontology': as_project_path('applications/PublicTransportInfoCS/data/ontology.py'), 
         'preprocessing_cls': PTICSNLGPreprocessing,
         'postprocessing_cls': CzechTemplateNLGPostprocessing,
->>>>>>> 6b5925b0
     },
   },
   'TTS': {

--- conflicted
+++ resolved
@@ -377,13 +377,8 @@
     'inform(departure_time={departure_time})':
         "v {departure_time}",
 
-<<<<<<< HEAD
-    'inform(arrive_at={arrive_at})':
-        "Přijedete v {arrive_at}.",
-=======
     'inform(arrival_time={arrival_time})':
         "Přijedete v {arrival_time}.",
->>>>>>> 08bb1669
 
     'inform(headsign={headsign})':
         "směrem {headsign}.",
@@ -406,28 +401,16 @@
     'inform(to_stop={to_stop})':
         "Do zastávky {to_stop}.",
 
-<<<<<<< HEAD
-    'inform(to_stop={to_stop})&inform(arrive_at={arrive_at})':
-        "Do zastávky {to_stop}. Budete tam v {arrive_at}.",
-=======
     'inform(to_stop={to_stop})&inform(arrival_time={arrival_time})':
         "Do zastávky {to_stop}. Budete tam v {arrival_time}.",
->>>>>>> 08bb1669
 
     'inform(transfer="true")':
         "A pak přestupte.",
         
-<<<<<<< HEAD
-    'inform(transfer="true")&inform(walk_to="{to_stop}")&inform(duration="{dur}")':
-    	"Odtud pěšky přejděte na zastávku {to_stop}, trvá to asi {dur}.",
-
-    'inform(transfer="true")&inform(walk_to="{to_stop}")&inform(duration="{dur}")':
-=======
     'inform(transfer="true")&inform(walk_to="{to_stop}")&inform(duration="{duration}")':
     	"Odtud pěšky přejděte na zastávku {to_stop}, trvá to asi {dur}.",
 
     'inform(transfer="true")&inform(walk_to="{to_stop}")&inform(duration="{duration}")':
->>>>>>> 08bb1669
     	"Odtud pěšky přejděte na zastávku {to_stop}, trvá to asi {dur}.",
         
     'inform(walk_to="{to_stop}")':
@@ -439,13 +422,8 @@
     'inform(exit_at="{to_stop}")&inform(walk_to="FINAL_DEST")':
     	"Vystupte na zastávce {to_stop} a do cíle dojděte pěšky.",
     	
-<<<<<<< HEAD
-    'inform(duration="{dur}")':
-    	"Cesta trvá asi {dur}.",
-=======
     'inform(duration="{duration}")':
     	"Cesta trvá asi {duration}.",
->>>>>>> 08bb1669
     	
     'inform(found_directions="true")':
         (
@@ -518,13 +496,8 @@
     'inform(vehicle="SUBWAY")&inform(line={line})&inform(departure_time={departure_time})&inform(enter_at={enter_at})&inform(headsign={headsign})&inform(exit_at={exit_at})':
         "Jeďte metrem {line} v {departure_time} z {enter_at} směrem {headsign}. Vystupte na {exit_at}.",
 
-<<<<<<< HEAD
-    'inform(vehicle="TRAM")&inform(line={line})&inform(go_at={go_at})&inform(enter_at={enter_at})&inform(headsign={headsign})&inform(exit_at={exit_at})':
-        "Jeďte tramvají číslo {line} v {go_at} z {enter_at} směrem {headsign}. Vystupte na {exit_at}.",
-=======
     'inform(vehicle="TRAM")&inform(line={line})&inform(departure_time={departure_time})&inform(enter_at={enter_at})&inform(headsign={headsign})&inform(exit_at={exit_at})':
         "Jeďte tramvají číslo {line} v {departure_time} z {enter_at} směrem {headsign}. Vystupte na {exit_at}.",
->>>>>>> 08bb1669
         
     'inform(from_stop="{from_stop}")&inform(vehicle="TRAM")&inform(line="{line}")&inform(time_rel="{time_rel}")':
     	"Tramvaj číslo {line} ze zastávky {from_stop} jede za {time_rel}.",

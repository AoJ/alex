--- conflicted
+++ resolved
@@ -278,14 +278,10 @@
          "Chcete jet do zastávky {to_stop}.",
         ),
 
-<<<<<<< HEAD
     'iconfirm(to_stop={to_stop})&iconfirm(from_stop={from_stop})' :
         "Dobře, ze zastávky {from_stop} do zastávky {to_stop}.", 
 
-    'iconfirm(time="now")' :
-=======
     'iconfirm(time_rel="now")' :
->>>>>>> 321d268d
         "Dobře, chcete jet co nejdříve.",
 
     'iconfirm(time={time})' :

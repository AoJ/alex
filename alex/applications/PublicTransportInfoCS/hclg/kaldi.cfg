
#!/usr/bin/env python
# vim: set fileencoding=UTF-8 filetype=python :
#
#  When the configuration file is loaded, several automatic transformations
#  are applied:
#
# 1) '{cfg_abs_path}' as a substring of atomic attributes is replaced by
#    an absolute path of the configuration files.  This can be used to
#    make the configuration file independent of the location of programs
#    using the configuration file.
#
# or better user use the as_project_path function
import os

from alex.utils.mproc import SystemLogger
from alex.utils.sessionlogger import SessionLogger

config = {
    'Audio': {
        'sample_rate': 16000,
        'samples_per_frame': 256,
    },
    'Logging': {
        'system_name': "Default alex",
        'version': "1.0",
        'system_logger': SystemLogger(stdout=True, output_dir='./call_logs'),
        'session_logger': SessionLogger(),
        'excepthook': None,
    },
    'ASR': {
        'debug': False,
        'type': 'Kaldi',
        'Kaldi': {
            'debug': False,
            'verbose': 0,
            'max_dec_frames': 10,
            'n_best': 10,
            'wst': os.path.abspath('models/words.txt'),
            'config': os.path.abspath('../../../resources/asr/voip_cs/kaldi/mfcc.conf'),
            'model': os.path.abspath('models/tri2b_bmmi.mdl'),
            'hclg': os.path.abspath('models/HCLG_tri2b_bmmi.fst'),
<<<<<<< HEAD
=======
            'matrix': os.path.abspath('../../../resources/asr/voip_cs/kaldi/tri2b_bmmi.mat'),
>>>>>>> a337190c
            'silent_phones': 'models/silence.csl',
            'extra_args': '  --max-mem=50000000000 --lat-lm-scale=15 --beam=10',
        },
    },
}<|MERGE_RESOLUTION|>--- conflicted
+++ resolved
@@ -40,10 +40,7 @@
             'config': os.path.abspath('../../../resources/asr/voip_cs/kaldi/mfcc.conf'),
             'model': os.path.abspath('models/tri2b_bmmi.mdl'),
             'hclg': os.path.abspath('models/HCLG_tri2b_bmmi.fst'),
-<<<<<<< HEAD
-=======
             'matrix': os.path.abspath('../../../resources/asr/voip_cs/kaldi/tri2b_bmmi.mat'),
->>>>>>> a337190c
             'silent_phones': 'models/silence.csl',
             'extra_args': '  --max-mem=50000000000 --lat-lm-scale=15 --beam=10',
         },

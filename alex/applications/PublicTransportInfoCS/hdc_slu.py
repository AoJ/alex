--- conflicted
+++ resolved
@@ -62,8 +62,9 @@
                           'to': set(['k', 'do', 'konec', 'na', 'konečná', 'koncová',
                                      'cílová', 'cíl', 'výstupní', 'cíl na', 'chci na']),
                           'via': set(['přes', ])}
+        # simple "ne" cannot be included as it colides with negation. "ne [,] chci je z Motola"
         phr_dai_types = {'confirm': set(['jede to', 'odjíždí to', 'je výchozí']),
-                         'deny': set(['nechci', 'ne', 'nejedu'])}
+                         'deny': set(['nechci', 'nejedu'])}
         self.parse_waypoint(abutterance, cn, 'STOP=', 'stop', phr_wp_types, phr_dai_types)
 
     def parse_city(self, abutterance, cn):
@@ -79,7 +80,8 @@
                                      'cíl', 'vystupuji', 'vystupuju']),
                           'via': set(['přes', ])}
         phr_dai_types = {'confirm': set(['jede to', 'odjíždí to', 'je výchozí']),
-                         'deny': set(['nechci', 'ne', 'nejedu'])}
+                         'deny': set(['nechci', 'nejedu'])}
+
         self.parse_waypoint(abutterance, cn, 'CITY=', 'city', phr_wp_types, phr_dai_types)
 
     def parse_waypoint(self, abutterance, cn, wp_id, wp_slot_suffix, phr_wp_types, phr_dai_types):
@@ -92,16 +94,7 @@
         u = abutterance
         N = len(u)
 
-<<<<<<< HEAD
         last_wp_pos = 0
-=======
-        confirm = lambda u: phrase_in(u, 'jede to') or phrase_in(u, 'odjíždí to') or phrase_in(u, 'je výchozí')
-        # simple "ne" cannot be included as it colides with negation. "ne [,] chci je z Motola"
-        deny = lambda u: phrase_in(u, 'nechci') or phrase_in(u, 'nejedu')
-
-
-        last_stop = 0
->>>>>>> fa27dba4
         for i, w in enumerate(u):
             if w.startswith(wp_id):
                 wp_name = w[len(wp_id):]
@@ -157,10 +150,10 @@
         preps_rel = set(["za", ])
 
         test_context = [('confirm', 'departure',
-                         ['jede to', 'odjíždí to', 'je výchozí','má to odjezd', 'je odjezd'],
+                         ['jede to', 'odjíždí to', 'je výchozí', 'má to odjezd', 'je odjezd'],
                          []),
                         ('confirm', 'arrival',
-                         ['přijede to', 'přijíždí to','má to příjezd', 'je příjezd'],
+                         ['přijede to', 'přijíždí to', 'má to příjezd', 'je příjezd'],
                          []),
                         ('confirm', '',
                          ['je to', 'myslíte', 'myslíš'],
@@ -210,15 +203,9 @@
                     time_rel = True
 
                 if time_abs or time_rel:
-<<<<<<< HEAD
-                    for act_type, time_type, phrases in test_context:
-                        if any_phrase_in(u[last_time:i], phrases):
-=======
                     for act_type, time_type, phrases_pos, phrases_neg in test_context:
-                        #print u
-                        #print act_type, time_type, phrases_pos, phrases_neg
-                        if any_phrase_in(u, phrases_pos) and not any_phrase_in(u, phrases_neg):
->>>>>>> fa27dba4
+                        if (any_phrase_in(u[last_time:i], phrases_pos) and
+                                not any_phrase_in(u[last_time:i], phrases_neg)):
                             break
                     slot = (time_type + ('_time_rel' if time_rel else '_time')).lstrip('_')
                     cn.add(1.0, DialogueActItem(act_type, slot, value))
@@ -389,10 +376,10 @@
             cn.add(1.0, DialogueActItem("restart"))
 
 
-        if any_phrase_in(u ,['chci jet', 'chctěl bych jet', 'chctěla bych jet', 'chctěli bychom jet', 'chctěly bychom jet']):
+        if any_phrase_in(u , ['chci jet', 'chctěl bych jet', 'chctěla bych jet', 'chctěli bychom jet', 'chctěly bychom jet']):
             cn.add(1.0, DialogueActItem('inform', 'task', 'find_connection'))
 
-        if any_phrase_in(u ,['jak bude', 'jak je']):
+        if any_phrase_in(u , ['jak bude', 'jak je']):
             cn.add(1.0, DialogueActItem('inform', 'task', 'weather'))
 
         if len(u.utterance) == 1 and any_word_in(u, 'centra centrum'):

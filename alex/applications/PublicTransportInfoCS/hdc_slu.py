#!/usr/bin/env python
# encoding: utf8
# This code is PEP8-compliant. See http://www.python.org/dev/peps/pep-0008.

from __future__ import unicode_literals

from alex.components.asr.utterance import Utterance, UtteranceHyp
from alex.components.slu.base import SLUInterface
from alex.components.slu.da import DialogueActItem, DialogueActConfusionNetwork

# if there is a change in search parameters from_stop, to_stop, time, then
# reset alternatives

def _any_word_in(utterance, words):
    words = words if not isinstance(words, basestring) else words.strip().split()
    for alt_expr in words:
        if  alt_expr in utterance.utterance:
            return True

    return False


def _all_words_in(utterance, words):
    words = words if not isinstance(words, basestring) else words.strip().split()
    for alt_expr in words:
        if  alt_expr not in utterance.utterance:
            return False
    return True


def _phrase_in(utterance, words):
    utterance = utterance if not isinstance(utterance, list) else Utterance(' '.join(utterance))
    words = words if not isinstance(words, basestring) else words.strip().split()
    return words in utterance


class PTICSHDCSLU(SLUInterface):
    def __init__(self, preprocessing, cfg=None):
        super(PTICSHDCSLU, self).__init__(preprocessing, cfg)

    def __repr__(self):
        return "PTICSHDCSLU({preprocessing}, {cfg})".format(preprocessing=self.preprocessing, cfg=self.cfg)

    def parse_stop(self, abutterance, cn):
        """ Detects stops in the input abstract utterance.

        :param abutterance: the input abstract utterance.
        :param cn: The output dialogue act item confusion network.
        """
        preps_from = set(["z", "za", "ze", "od", "začátek", "začáteční", "počáteční", "počátek", "výchozí", "start"])
        preps_to = set(["k", "do", "konec", "na", "konečná", "koncová", "cílová", "cíl", "výstupní"])
        preps_via = set(["přes", ])

        fillers_from = set(["start", "stojím", "jsem" ])
        fillers_to = set(["cíl",])
        fillers_via = set([])

        u = abutterance
        N = len(u)

        confirm = lambda u: _phrase_in(u, 'jede to') or _phrase_in(u, 'odjíždí to') or _phrase_in(u, 'je výchozí')
        deny = lambda u: _phrase_in(u, 'nechci jet') or _phrase_in(u, 'nechci odjíždět') or _phrase_in(u, 'nejedu')


        last_stop = 0
        for i, w in enumerate(u):
            if w.startswith("STOP="):
                stop_name = w[5:]
                from_stop = False
                to_stop = False
                via_stop = False
                stop_decided = False

                if stop_name == "Čím":
                    # just ignore this stop
                    continue

                if i >= 3:
                    if not u[i - 2].startswith("STOP=") and not u[i - 1].startswith("STOP="):
                        if u[i - 3] in fillers_from and u[i - 2] == 'na':
                            from_stop = True
                            stop_decided = True
                        elif u[i - 3] in fillers_to and u[i - 2] == 'na':
                            to_stop = True
                            stop_decided = True
                        elif u[i - 3] in preps_from:
                            from_stop = True
                            stop_decided = True
                        elif u[i - 3] in preps_to:
                            to_stop = True
                            stop_decided = True
                        elif u[i - 3] in preps_via:
                            via_stop = True
                            stop_decided = True

                if not stop_decided and i >= 2:
                    if not u[i - 1].startswith("STOP="):
                        if u[i - 2] in fillers_from and u[i - 1] == 'na':
                            from_stop = True
                            stop_decided = True
                        elif u[i - 2] in fillers_to and u[i - 1] == 'na':
                            to_stop = True
                            stop_decided = True
                        elif u[i - 2] in preps_from:
                            from_stop = True
                            stop_decided = True
                        elif u[i - 2] in preps_to:
                            to_stop = True
                            stop_decided = True
                        elif u[i - 2] in preps_via:
                            via_stop = True
                            stop_decided = True

                if not stop_decided and i >= 1:
                    if u[i - 1] in preps_from:
                        from_stop = True
                        stop_decided = True
                    elif u[i - 1] in preps_to:
                        to_stop = True
                        stop_decided = True
                    elif u[i - 1] in preps_via:
                        via_stop = True
                        stop_decided = True

                if not stop_decided:
                    if i <= N - 3:
                        if not u[i + 1].startswith("STOP="):
                            if u[i + 2] in preps_from:
                                to_stop = True
                            elif u[i + 2] in preps_to:
                                from_stop = True

                    if i <= N - 2:
                        if u[i + 1] in preps_from:
                            to_stop = True
                        elif u[i + 1] in preps_to:
                            from_stop = True

                if not from_stop and not to_stop:
                    if 1 <= i:
                        if u[i - 1].startswith('STOP'):
                            to_stop = True

                    if  i <= N - 2:
                        if u[i + 1].startswith('STOP'):
                            from_stop = True

                if confirm(u[last_stop:i]):
                    dat = "confirm"
                elif deny(u[last_stop:i]):
                    dat = "deny"
                else:
                    dat = "inform"

                if from_stop and not to_stop and not via_stop:
                    cn.add(1.0, DialogueActItem(dat, "from_stop", stop_name))

                if not from_stop and to_stop and not via_stop:
                    cn.add(1.0, DialogueActItem(dat, "to_stop", stop_name))

                if not from_stop and not to_stop and via_stop:
                    cn.add(1.0, DialogueActItem(dat, "via_stop", stop_name))

                # backoff 1: add both from and to stop slots
                if from_stop and to_stop:
                    cn.add(0.501, DialogueActItem(dat, "from_stop", stop_name))
                    cn.add(0.499, DialogueActItem(dat, "to_stop", stop_name))

                # backoff 2: we do not know what slot it belongs to, let the DM
                # decide in the context resolution
                if ((not from_stop and not to_stop and not via_stop) or \
                        (from_stop and to_stop)):
                    cn.add(0.501, DialogueActItem(dat, "", stop_name))
                    cn.add(0.499, DialogueActItem(dat, "", stop_name))

                last_stop = i

    def parse_time(self, abutterance, cn):
        """Detects the time in the input abstract utterance.

        :param abutterance:
        :param cn:
        """

        u = abutterance
        N = len(u)

        preps_in = set(["v", "ve", "čas", "o", "po", "před", "kolem"])

        confirm = _phrase_in(u, ['jede', 'to'])
        deny = _phrase_in(u, ['nechci', 'ne'])

        for i, w in enumerate(u):
            if w.startswith("TIME="):
                value = w[5:]
                time = False

                if i >= 1:
                    if u[i - 1] in preps_in:
                        time = True

                if confirm:
                    dat = "confirm"
                elif deny:
                    dat = "deny"
                else:
                    dat = "inform"

                if time:
                    cn.add(1.0, DialogueActItem(dat, 'departure_time', value))

    def parse_time_rel(self, abutterance, cn):
        """Detects the relative time in the input abstract utterance.

        :param abutterance:
        :param cn:ce
        """

        u = abutterance
        N = len(u)

        preps_in = set(["za", ])

        confirm = _phrase_in(u, ['jede', 'to'])
        deny = _phrase_in(u, ['nechci', 'ne'])

        for i, w in enumerate(u):
            if w.startswith("TIME_REL="):
                value = w[9:]
                time = False

                if i >= 1:
                    if u[i - 1] in preps_in:
                        time = True

                if value == "now" and not _phrase_in(u, 'no a') and \
                        not _phrase_in(u, 'a kolik je') and \
                        not _phrase_in(u, 'neslyším') and \
                        not _phrase_in(u, 'už mi neříká'):
                    time = True

                if confirm:
                    dat = "confirm"
                elif deny:
                    dat = "deny"
                else:
                    dat = "inform"

                if time:
                    cn.add(1.0, DialogueActItem(dat, 'departure_time_rel', value))

    def parse_date_rel(self, abutterance, cn):
        """Detects the relative date in the input abstract utterance.

        :param abutterance:
        :param cn:
        """

        u = abutterance

        confirm = _phrase_in(u, ['jede', 'to'])
        deny = _phrase_in(u, ['nechci', 'ne'])

        for i, w in enumerate(u):
            if w.startswith("DATE_REL="):
                value = w[9:]

                if confirm:
                    cn.add(1.0, DialogueActItem("confirm", 'date_rel', value))
                elif deny:
                    cn.add(1.0, DialogueActItem("deny", 'date_rel', value))
                else:
                    cn.add(1.0, DialogueActItem("inform", 'date_rel', value))

    def parse_ampm(self, abutterance, cn):
        """Detects the ampm in the input abstract utterance.

        :param abutterance:
        :param cn:
        """

        u = abutterance

        confirm = _phrase_in(u, ['jede', 'to'])
        deny = _phrase_in(u, ['nechci', 'ne'])

        for i, w in enumerate(u):
            if w.startswith("AMPM="):
                value = w[5:]

                if not (_phrase_in(u, 'dobrou')):
                    if confirm:
                        cn.add(1.0, DialogueActItem("confirm", 'ampm', value))
                    elif deny:
                        cn.add(1.0, DialogueActItem("deny", 'ampm', value))
                    else:
                        cn.add(1.0, DialogueActItem("inform", 'ampm', value))

    def parse_vehicle(self, abutterance, cn):
        """Detects the vehicle (transport type) in the input abstract utterance.

        :param abutterance:
        :param cn:
        """

        u = abutterance

        confirm = _phrase_in(u, ['jede', 'to'])
        deny = _phrase_in(u, ['nechci', 'jet'])

        for i, w in enumerate(u):
            if w.startswith("VEHICLE="):
                value = w[8:]

                if confirm:
                    cn.add(1.0, DialogueActItem("confirm", 'vehicle', value))
                elif deny:
                    cn.add(1.0, DialogueActItem("deny", 'vehicle', value))
                else:
                    cn.add(1.0, DialogueActItem("inform", 'vehicle', value))

    def parse_task(self, abutterance, cn):
        """Detects the task in the input abstract utterance.

        :param abutterance:
        :param cn:
        """

        u = abutterance

        deny = _phrase_in(u, ['nechci', 'nehledám'])

        for i, w in enumerate(u):
            if w.startswith("TASK="):
                value = w[5:]

                if deny:
                    cn.add(1.0, DialogueActItem("deny", 'task', value))
                else:
                    cn.add(1.0, DialogueActItem("inform", 'task', value))

    def parse_meta(self, utterance, cn):
        """
        Detects all dialogue acts which do not generalise its slot values using CLDB.

        :param utterance:
        :param cn:
        :return: None
        """
        u = utterance
        if "_noise_" in u.utterance or "_laugh_" in u.utterance or "_inhale_" in u.utterance or len(u.utterance) == 0:
            cn.add(1.0, DialogueActItem("null"))

        if "_silence_" in u.utterance or "__silence__" in u.utterance or "_sil_" in u.utterance:
            cn.add(1.0, DialogueActItem("silence"))

        if "_other_" in u.utterance or "__other__" in u.utterance or "_ehm_hmm_" in u.utterance:
            cn.add(1.0, DialogueActItem("other"))

        if (_any_word_in(u, ["ahoj", "áhoj", "nazdar", "zdar",]) or
                _all_words_in(u, ["dobrý",  "den"])):
            cn.add(1.0, DialogueActItem("hello"))

        if (_any_word_in(u,["nashledanou", "shledanou", "schledanou", "shle", "nashle", "sbohem", "bohem", "zbohem", "zbohem", "konec",
                            "hledanou", "naschledanou"])):
            cn.add(1.0, DialogueActItem("bye"))

        if not _any_word_in(u, ["spojení", "zastávka", "stanice", "možnost", "varianta"]):
            if _any_word_in(u, ["jiný", "jiné", "jiná", "jiného"]):
                cn.add(1.0, DialogueActItem("reqalts"))

        if not _any_word_in(u,["spojení", "zastávka", "stanice", "možnost", "spoj", "nabídnutý", "poslední", "nalezená", "začátku"]):
            if (_any_word_in(u,["zopakovat",  "opakovat", "znova", "znovu", "opakuj", "zopakuj", 'zopakujte']) or
                _phrase_in(u, "ještě jednou")):
                cn.add(1.0, DialogueActItem("repeat"))

        if _phrase_in(u, "zopakuj poslední větu"):
            cn.add(1.0, DialogueActItem("repeat"))

        if len(u) == 1 and _any_word_in(u, "pardon pardón promiňte"):
            cn.add(1.0, DialogueActItem("apology"))

        if not _any_word_in(u, "nechci"):
            if _any_word_in(u, "nápověda nápovědu pomoc help nevím nevim pomož pomoci pomohla pomohl pomůžete") or \
                _all_words_in(u, ["co", "říct"]) or \
                _all_words_in(u, ["co", "zeptat"]):
                cn.add(1.0, DialogueActItem("help"))

        if _any_word_in(u, ["ano",  "jo", "jasně"]) and \
            not _any_word_in(u, ["nerozuměj",  ]) :
            cn.add(1.0, DialogueActItem("affirm"))

        if _any_word_in(u, "ne") or \
            len(u) == 1 and _phrase_in(u, "nejedu"):
            cn.add(1.0, DialogueActItem("negate"))

        if _any_word_in(u,["díky", "dikec", "děkuji", "dekuji", "děkuju", "děkují"]):
            cn.add(1.0, DialogueActItem("thankyou"))

        if _any_word_in(u,["ok", "pořádku", "dobře", "správně"]) and \
            not _any_word_in(u, "ano"):
            cn.add(1.0, DialogueActItem("ack"))

        if _any_word_in(u, "od začít") and _any_word_in(u, "začátku znova znovu") or \
            _any_word_in(u, "reset resetuj restart restartuj") or \
            _phrase_in(u, ["nové", "spojení"]) and not _phrase_in(u, ["spojení", "ze", ]) or \
            _phrase_in(u, ["nový", "spojení"]) and not _phrase_in(u, ["spojení", "ze", ]) or \
            _phrase_in(u, ["nové", "zadání"]) and not _any_word_in(u, "ze") or \
            _phrase_in(u, ["nový", "zadání"]) and not _any_word_in(u, "ze") or \
            _phrase_in(u, ["nový", "spoj"]) and not _phrase_in(u, "spoj ze"):
            cn.add(1.0, DialogueActItem("restart"))

        if len(u.utterance) == 1 and _any_word_in(u, ["centra", "centrum", ]):
            # we do not know whether to or from and it must be one of them
            cn.add(1.0, DialogueActItem('inform','centre_direction','*'))

        if _phrase_in(u, ["z", "centra"]) and not _any_word_in(u, ["ne", "nejedu", "nechci"]):
            cn.add(1.0, DialogueActItem('inform','centre_direction','from'))

        if _phrase_in(u, ["do", "centra"]) and not _any_word_in(u, ["ne", "nejedu", "nechci"]):
            cn.add(1.0, DialogueActItem('inform','centre_direction','to'))

        if _phrase_in(u, ["z", "centra"]) and _any_word_in(u, ["ne", "nejedu", "nechci"]):
            cn.add(1.0, DialogueActItem('deny','centre_direction','from'))

        if _phrase_in(u, ["do", "centra"]) and _any_word_in(u, ["ne", "nejedu", "nechci"]):
            cn.add(1.0, DialogueActItem('deny','centre_direction','to'))

        if _all_words_in(u, ["od", "to", "jede"]) or \
            _all_words_in(u, ["z", "jake", "jede"]) or \
            _all_words_in(u, ["z", "jaké", "jede"]) or \
            _all_words_in(u, ["z", "jaké", "zastávky"]) or \
            _all_words_in(u, ["jaká", "výchozí", ]) or \
            _all_words_in(u, ["kde", "začátek", ]) or \
            _all_words_in(u, ["odkud", "to", "jede"]) or \
            _all_words_in(u, ["odkud", "jede"]) or \
            _all_words_in(u, ["odkud", "pojede"]) or \
            _all_words_in(u, ["od", "kud", "pojede"]):
            cn.add(1.0, DialogueActItem('request', 'from_stop'))

        if _all_words_in(u, ["kam", "to", "jede"]) or \
            _all_words_in(u, ["na", "jakou", "jede"]) or \
            _all_words_in(u, ["do", "jake", "jede"]) or \
            _all_words_in(u, ["do", "jaké", "jede"]) or \
            _all_words_in(u, ["do", "jaké", "zastávky"]) or \
            _all_words_in(u, ["co", "cíl", ]) or \
            _all_words_in(u, ["jaká", "cílová", ]) or \
            _all_words_in(u, ["kde", "konečná", ]) or \
            _all_words_in(u, ["kde", "konečná", ]) or \
            _all_words_in(u, "kam jede") or \
            _all_words_in(u, "kam pojede"):
            cn.add(1.0, DialogueActItem('request','to_stop'))

<<<<<<< HEAD
        if _all_words_in(u, ['kdy', 'tam', 'budu']) or \
            (_all_words_in(u, ['kdy']) and
             _any_word_in(u, ['příjezd', 'přijede', 'dorazí',
                           'přijedu', 'dorazím'])):
            cn.add(1.0, DialogueActItem('request', 'arrival_time'))

        if _all_words_in(u,  "kdy to jede") or \
            _all_words_in(u, "kdy mi jede") or \
            _all_words_in(u, "v kolik jede") or \
            _all_words_in(u, "v kolik hodin") or \
            _all_words_in(u, "kdy to pojede"):
            cn.add(1.0, DialogueActItem('request','time'))

        if _all_words_in(u, ["za", "jak", "dlouho", "jede"]) or \
            _all_words_in(u, ["za", "kolik", "minut", "jede"]) or \
            _all_words_in(u, ["za", "kolik", "minut", "pojede"]) or \
            _all_words_in(u, ["za", "jak", "dlouho", "pojede"]):
            cn.add(1.0, DialogueActItem('request','time_rel'))
=======
        if not _any_word_in(u,'za budu bude přijede přijedete přijedu dojedu dorazí dorazím dorazíte'):
            if _all_words_in(u, "kdy jede") or \
                _all_words_in(u, "v kolik jede") or \
                _all_words_in(u, "v kolik hodin") or \
                _all_words_in(u, "kdy to pojede") or \
                (_any_word_in(u, 'kdy kolik') and  _any_word_in(u, 'jede odjíždí odjede odjíždíš odjíždíte')):
                cn.add(1.0, DialogueActItem('request','departure_time'))

        if not _any_word_in(u,'budu bude přijede přijedete přijedu dojedu dorazí dorazím dorazíte'):
            if _all_words_in(u, "za jak dlouho") or \
                _all_words_in(u, "za kolik minut jede") or \
                _all_words_in(u, "za kolik minut pojede") or \
                _all_words_in(u, "za jak dlouho pojede"):
                cn.add(1.0, DialogueActItem('request','departure_time_rel'))

        if _all_words_in(u, 'kdy tam budu') or \
            _all_words_in(u, 'kdy tam bude') or \
            _all_words_in(u, 'v kolik tam bude') or \
            _all_words_in(u, 'v kolik tam budu') or \
            (_any_word_in(u, 'kdy kolik') and  _any_word_in(u, 'příjezd přijede přijedete přijedu dojedu dorazí dorazím dorazíte')):
            cn.add(1.0, DialogueActItem('request', 'arrival_time'))

        if _all_words_in(u, 'za jak dlouho tam') and _any_word_in(u, "budu bude příjedu přijede přijedete dojedu dorazí dorazím dorazíte"):
            cn.add(1.0, DialogueActItem('request', 'arrival_time_rel'))

        if not _any_word_in(u, 'za'):
            if _all_words_in(u, 'jak dlouho') and _any_word_in(u, "jede pojede"):
                cn.add(1.0, DialogueActItem('request', 'duration'))
>>>>>>> bbafacf3

        if _any_word_in(u, ["kolik", "jsou", "je"]) and \
            _any_word_in(u, ["přestupů", "přestupu", "přestupy", "stupňů", "přestup", "přestupku", "přestupky", "přestupků"]):
            cn.add(1.0, DialogueActItem('request','num_transfers'))

        if _any_word_in(u, ["spoj", "spojení", "spoje", "možnost", "možnosti", "varianta", 'alternativa', "cesta", "cestu", "cesty",
                            "zpoždění", "stažení", "nalezená"]):
            if _any_word_in(u, ["první", "jedna"]) and \
                not _any_word_in(u, 'druhá druhý třetí čtvrtá čtvrtý'):
                cn.add(1.0, DialogueActItem("inform", "alternative", "1"))

            if _any_word_in(u, ["druhé", "druhá", "druhou", "dva"]):
                cn.add(1.0, DialogueActItem("inform", "alternative", "2"))

            if _any_word_in(u, ["třetí", "tři"]):
                cn.add(1.0, DialogueActItem("inform", "alternative", "3"))

            if _any_word_in(u, ["čtvrté", "čtvrtá", "čtvrtou", "čtyři"]):
                cn.add(1.0, DialogueActItem("inform", "alternative", "4"))

            if _any_word_in(u, "poslední znovu znova opakovat zopakovat zopakujte") and \
                not _all_words_in(u, "předchozí"):
                cn.add(1.0, DialogueActItem("inform", "alternative", "last"))

            if _any_word_in(u, "další jiné jiná následující") or \
                _phrase_in(u, "ještě jedno") or \
                _phrase_in(u, "ještě jednu"):
                cn.add(1.0, DialogueActItem("inform", "alternative", "next"))

            if _any_word_in(u, "předchozí před"):
                if _phrase_in(u, "nechci vědět předchozí"):
                    cn.add(1.0, DialogueActItem("deny", "alternative", "prev"))
                else:
                    cn.add(1.0, DialogueActItem("inform", "alternative", "prev"))

        if len(u) == 1 and _any_word_in(u, 'další následující následují'):
            cn.add(1.0, DialogueActItem("inform", "alternative", "next"))

        if len(u) == 2 and \
            (_all_words_in(u, "a další") or  _all_words_in(u, "a později")):
            cn.add(1.0, DialogueActItem("inform", "alternative", "next"))

        if len(u) == 1 and _any_word_in(u, "předchozí před"):
            cn.add(1.0, DialogueActItem("inform", "alternative", "prev"))

        if _any_word_in(u, "neslyšíme halo haló") :
            cn.add(1.0, DialogueActItem('canthearyou'))

    def parse_1_best(self, obs, verbose=False):
        """Parse an utterance into a dialogue act."""
        utterance = obs['utt']

        if isinstance(utterance, UtteranceHyp):
            # Parse just the utterance and ignore the confidence score.
            utterance = utterance.utterance

        if verbose:
            print 'Parsing utterance "{utt}".'.format(utt=utterance)

        if self.preprocessing:
            # the text normalisation
            utterance = self.preprocessing.normalise_utterance(utterance)

            abutterance, category_labels = self.preprocessing.values2category_labels_in_utterance(utterance)

            if verbose:
                print 'After preprocessing: "{utt}".'.format(utt=abutterance)
                print category_labels
        else:
            category_labels = dict()

        #print 'After preprocessing: "{utt}".'.format(utt=abutterance)
        #print category_labels
        #
        res_cn = DialogueActConfusionNetwork()

        if 'STOP' in category_labels:
            self.parse_stop(abutterance, res_cn)
        if 'TIME' in category_labels:
            self.parse_time(abutterance, res_cn)
        if 'TIME_REL' in category_labels:
            self.parse_time_rel(abutterance, res_cn)
        if 'DATE_REL' in category_labels:
            self.parse_date_rel(abutterance, res_cn)
        if 'AMPM' in category_labels:
            self.parse_ampm(abutterance, res_cn)
        if 'VEHICLE' in category_labels:
            self.parse_vehicle(abutterance, res_cn)
        if 'TASK' in category_labels:
            self.parse_task(abutterance, res_cn)

        self.parse_meta(utterance, res_cn)

        res_cn.merge()

        return res_cn<|MERGE_RESOLUTION|>--- conflicted
+++ resolved
@@ -451,26 +451,6 @@
             _all_words_in(u, "kam pojede"):
             cn.add(1.0, DialogueActItem('request','to_stop'))
 
-<<<<<<< HEAD
-        if _all_words_in(u, ['kdy', 'tam', 'budu']) or \
-            (_all_words_in(u, ['kdy']) and
-             _any_word_in(u, ['příjezd', 'přijede', 'dorazí',
-                           'přijedu', 'dorazím'])):
-            cn.add(1.0, DialogueActItem('request', 'arrival_time'))
-
-        if _all_words_in(u,  "kdy to jede") or \
-            _all_words_in(u, "kdy mi jede") or \
-            _all_words_in(u, "v kolik jede") or \
-            _all_words_in(u, "v kolik hodin") or \
-            _all_words_in(u, "kdy to pojede"):
-            cn.add(1.0, DialogueActItem('request','time'))
-
-        if _all_words_in(u, ["za", "jak", "dlouho", "jede"]) or \
-            _all_words_in(u, ["za", "kolik", "minut", "jede"]) or \
-            _all_words_in(u, ["za", "kolik", "minut", "pojede"]) or \
-            _all_words_in(u, ["za", "jak", "dlouho", "pojede"]):
-            cn.add(1.0, DialogueActItem('request','time_rel'))
-=======
         if not _any_word_in(u,'za budu bude přijede přijedete přijedu dojedu dorazí dorazím dorazíte'):
             if _all_words_in(u, "kdy jede") or \
                 _all_words_in(u, "v kolik jede") or \
@@ -499,7 +479,6 @@
         if not _any_word_in(u, 'za'):
             if _all_words_in(u, 'jak dlouho') and _any_word_in(u, "jede pojede"):
                 cn.add(1.0, DialogueActItem('request', 'duration'))
->>>>>>> bbafacf3
 
         if _any_word_in(u, ["kolik", "jsou", "je"]) and \
             _any_word_in(u, ["přestupů", "přestupu", "přestupy", "stupňů", "přestup", "přestupku", "přestupky", "přestupků"]):

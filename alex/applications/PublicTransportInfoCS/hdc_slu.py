#!/usr/bin/env python
# encoding: utf8
# This code is PEP8-compliant. See http://www.python.org/dev/peps/pep-0008.

from __future__ import unicode_literals

from alex.components.asr.utterance import UtteranceHyp
from alex.components.slu.base import SLUInterface
from alex.components.slu.da import DialogueActItem, DialogueActConfusionNetwork

# if there is a change in search parameters from_stop, to_stop, time, then
# reset alternatives

def _any_word_in(utterance, words):
    for alt_expr in words:
        if  alt_expr in utterance.utterance:
            return True

    return False


def _all_words_in(utterance, words):
    for alt_expr in words:
        if  alt_expr not in utterance.utterance:
            return False
    return True


def _phrase_in(utterance, words):
    return words in utterance


class PTICSHDCSLU(SLUInterface):
    def __init__(self, preprocessing, cfg=None):
        super(PTICSHDCSLU, self).__init__(preprocessing, cfg)

    def __repr__(self):
        return "PTICSHDCSLU({preprocessing}, {cfg})".format(preprocessing=self.preprocessing, cfg=self.cfg)

    def parse_stop(self, abutterance, cn):
        """ Detects stops in the input abstract utterance.

        :param abutterance: the input abstract utterance.
        :param cn: The output dialogue act item confusion network.
        """
        preps_from = set(["z", "za", "ze", "od", "začátek", "začáteční",
                          "počáteční", "počátek", "výchozí", "start"])
        preps_to = set(["k", "do", "konec", "na", "konečná", "koncová",
                        "cílová", "cíl", "výstupní"])
        fillers_from = set(["start", "stojím", "jsem" ])
        fillers_to = set(["cíl",])

        u = abutterance
        N = len(u)

        confirm = _phrase_in(u, ['jede', 'to']) or _phrase_in(u, ['odjíždí', 'to']) or _phrase_in(u, ['je', 'výchozí',])
        deny = _phrase_in(u, ['nechci', 'jet']) or _phrase_in(u, ['nechci', 'odjíždět'])

        for i, w in enumerate(u):
            if w.startswith("STOP="):
                stop_name = w[5:]
                from_stop = False
                to_stop = False
                stop_decided = False

                if stop_name == "Čím":
                    # just ignore this stop
                    continue

                if i >= 3:
                    if not u[i - 2].startswith("STOP=") and not u[i - 1].startswith("STOP="):
                        if u[i - 3] in fillers_from and u[i - 2] == 'na':
                            from_stop = True
                            stop_decided = True
                        elif u[i - 3] in fillers_to and u[i - 2] == 'na':
                            to_stop = True
                            stop_decided = True
                        if u[i - 3] in preps_from:
                            from_stop = True
                            stop_decided = True
                        elif u[i - 3] in preps_to:
                            to_stop = True
                            stop_decided = True

                if not stop_decided and i >= 2:
                    if not u[i - 1].startswith("STOP="):
                        if u[i - 2] in fillers_from and u[i - 1] == 'na':
                            from_stop = True
                            stop_decided = True
                        elif u[i - 2] in fillers_to and u[i - 1] == 'na':
                            to_stop = True
                            stop_decided = True
                        elif u[i - 2] in preps_from:
                            from_stop = True
                            stop_decided = True
                        elif u[i - 2] in preps_to:
                            to_stop = True
                            stop_decided = True

                if not stop_decided and i >= 1:
                    if u[i - 1] in preps_from:
                        from_stop = True
                        stop_decided = True
                    elif u[i - 1] in preps_to:
                        to_stop = True
                        stop_decided = True

                if not stop_decided:
                    if i <= N - 3:
                        if not u[i + 1].startswith("STOP="):
                            if u[i + 2] in preps_from:
                                to_stop = True
                            elif u[i + 2] in preps_to:
                                from_stop = True

                    if i <= N - 2:
                        if u[i + 1] in preps_from:
                            to_stop = True
                        elif u[i + 1] in preps_to:
                            from_stop = True

                if not from_stop and not to_stop:
                    if 1 <= i:
                        if u[i - 1].startswith('STOP'):
                            to_stop = True

                    if  i <= N - 2:
                        if u[i + 1].startswith('STOP'):
                            from_stop = True

                if confirm:
                    dat = "confirm"
                elif deny:
                    dat = "deny"
                else:
                    dat = "inform"

                if from_stop and not to_stop:
                    cn.add(1.0, DialogueActItem(dat, "from_stop", stop_name))

                if not from_stop and to_stop:
                    cn.add(1.0, DialogueActItem(dat, "to_stop", stop_name))

                # backoff 1: add both from and to stop slots
                if from_stop and to_stop:
                    cn.add(0.501, DialogueActItem(dat, "from_stop", stop_name))
                    cn.add(0.499, DialogueActItem(dat, "to_stop", stop_name))

                # backoff 2: we do not know what slot it belongs to, let the DM
                # decide in the context resolution
                if ((not from_stop and not to_stop) or \
                        (from_stop and to_stop)):
                    cn.add(0.501, DialogueActItem(dat, "", stop_name))
                    cn.add(0.499, DialogueActItem(dat, "", stop_name))

    def parse_time(self, abutterance, cn):
        """Detects the time in the input abstract utterance.

        :param abutterance:
        :param cn:
        """

        u = abutterance
        N = len(u)

        preps_in = set(["v", "čas", "o", "po", "před", "kolem"])

        confirm = _phrase_in(u, ['jede', 'to'])
        deny = _phrase_in(u, ['nechci', 'ne'])

        for i, w in enumerate(u):
            if w.startswith("TIME="):
                value = w[5:]
                time = False

                if i >= 1:
                    if u[i - 1] in preps_in:
                        time = True

                if confirm:
                    dat = "confirm"
                elif deny:
                    dat = "deny"
                else:
                    dat = "inform"

                if time:
                    cn.add(1.0, DialogueActItem(dat, 'time', value))

    def parse_time_rel(self, abutterance, cn):
        """Detects the relative time in the input abstract utterance.

        :param abutterance:
        :param cn:ce
        """

        u = abutterance
        N = len(u)

        preps_in = set(["za", ])

        confirm = _phrase_in(u, ['jede', 'to'])
        deny = _phrase_in(u, ['nechci', 'ne'])

        for i, w in enumerate(u):
            if w.startswith("TIME_REL="):
                value = w[9:]
                time = False

                if i >= 1:
                    if u[i - 1] in preps_in:
                        time = True

                if value == "now" and not _phrase_in(u, ['no','a',]):
                    time = True

                if confirm:
                    dat = "confirm"
                elif deny:
                    dat = "deny"
                else:
                    dat = "inform"

                if time:
                    cn.add(1.0, DialogueActItem(dat, 'time_rel', value))

    def parse_date_rel(self, abutterance, cn):
        """Detects the relative date in the input abstract utterance.

        :param abutterance:
        :param cn:
        """

        u = abutterance

        confirm = _phrase_in(u, ['jede', 'to'])
        deny = _phrase_in(u, ['nechci', 'ne'])

        for i, w in enumerate(u):
            if w.startswith("DATE_REL="):
                value = w[9:]

                if confirm:
                    cn.add(1.0, DialogueActItem("confirm", 'date_rel', value))
                elif deny:
                    cn.add(1.0, DialogueActItem("deny", 'date_rel', value))
                else:
                    cn.add(1.0, DialogueActItem("inform", 'date_rel', value))

    def parse_ampm(self, abutterance, cn):
        """Detects the ampm in the input abstract utterance.

        :param abutterance:
        :param cn:
        """

        u = abutterance

        confirm = _phrase_in(u, ['jede', 'to'])
        deny = _phrase_in(u, ['nechci', 'ne'])

        for i, w in enumerate(u):
            if w.startswith("AMPM="):
                value = w[5:]

                if confirm:
                    cn.add(1.0, DialogueActItem("confirm", 'ampm', value))
                elif deny:
                    cn.add(1.0, DialogueActItem("deny", 'ampm', value))
                else:
                    cn.add(1.0, DialogueActItem("inform", 'ampm', value))

    def parse_trans_type(self, abutterance, cn):
        """Detects the transport type in the input abstract utterance.

        :param abutterance:
        :param cn:
        """

        u = abutterance

        confirm = _phrase_in(u, ['jede', 'to'])
        deny = _phrase_in(u, ['nechci', 'jet'])

        for i, w in enumerate(u):
            if w.startswith("TRANS_TYPE="):
                value = w[11:]

                if confirm:
                    cn.add(1.0, DialogueActItem("confirm", 'trans_type', value))
                elif deny:
                    cn.add(1.0, DialogueActItem("deny", 'trans_type', value))
                else:
                    cn.add(1.0, DialogueActItem("inform", 'trans_type', value))

    def parse_task(self, abutterance, cn):
        """Detects the task in the input abstract utterance.

        :param abutterance:
        :param cn:
        """

        u = abutterance

        deny = _phrase_in(u, ['nechci', 'nehledám'])

        for i, w in enumerate(u):
            if w.startswith("TASK="):
                value = w[5:]

                if deny:
                    cn.add(1.0, DialogueActItem("deny", 'task', value))
                else:
                    cn.add(1.0, DialogueActItem("inform", 'task', value))

    def parse_meta(self, utterance, cn):
        """
        Detects all dialogue acts which do not generalise its slot values using CLDB.

        :param utterance:
        :param cn:
        :return: None
        """
        u = utterance
        if "_noise_" in u.utterance or len(u.utterance) == 0:
            cn.add(1.0, DialogueActItem("null"))

        if "_silence_" in u.utterance:
            cn.add(1.0, DialogueActItem("silence"))

        if "_other_" in u.utterance:
            cn.add(1.0, DialogueActItem("other"))

        if (_any_word_in(u, ["ahoj", "áhoj", "nazdar", "zdar",]) or
                _all_words_in(u, ["dobrý",  "den"])):
            cn.add(1.0, DialogueActItem("hello"))

        if (_any_word_in(u,["nashledanou", "shledanou", "shle", "nashle", "sbohem", "bohem", "zbohem", "zbohem", "konec",
                            "hledanou", "naschledanou"])):
            cn.add(1.0, DialogueActItem("bye"))

        if not _any_word_in(u, ["spojení", "zastávka", "stanice", "možnost"]):
            if _any_word_in(u, ["jiný", "jiné", "jiná", "jiného"]):
                cn.add(1.0, DialogueActItem("reqalts"))

        if not (_any_word_in(u,["spojení", "zastávka", "stanice", "možnost"])):
            if (_any_word_in(u,["zopakovat",  "opakovat", "znova", "znovu", "opakuj", "zopakuj"])
                    or _phrase_in(u, ["ještě", "jednou"])):
                cn.add(1.0, DialogueActItem("repeat"))

        if _any_word_in(u, ["nápověda",  "pomoc", "help", "nevím", "nevim"]) or \
            _all_words_in(u, ["co", "říct"]) or \
            _all_words_in(u, ["co", "zeptat"]):
            cn.add(1.0, DialogueActItem("help"))

        if _any_word_in(u, ["ano",  "jo", "jasně"]) and \
            not _any_word_in(u, ["nerozuměj",  ]) :
            cn.add(1.0, DialogueActItem("affirm"))

        if _any_word_in(u, ["ne", "nejedu"]):
            cn.add(1.0, DialogueActItem("negate"))

        if _any_word_in(u,["díky", "dikec", "děkuji", "děkuju", "děkují"]):
            cn.add(1.0, DialogueActItem("thankyou"))

        if _any_word_in(u,["ok", "pořádku",]):
            cn.add(1.0, DialogueActItem("ack"))

        if _any_word_in(u, ["od", "začít", ]) and _any_word_in(u, ["začátku", "znova", "znovu"]) or \
            _any_word_in(u, ["restart", ]) or \
           _phrase_in(u, ["nové", "spojení"]) and not _phrase_in(u, ["spojení", "ze", ]) or \
           _phrase_in(u, ["nový", "spoj"]) and not _phrase_in(u, ["spoj", "ze", ]):
            cn.add(1.0, DialogueActItem("restart"))

        if len(u.utterance) == 1 and _any_word_in(u, ["centra", "centrum", ]):
            # we do not know whether to or from and it must be one of them
            cn.add(1.0, DialogueActItem('inform','centre_direction','*'))

        if _phrase_in(u, ["z", "centra"]) and not _any_word_in(u, ["ne", "nejedu", "nechci"]):
            cn.add(1.0, DialogueActItem('inform','centre_direction','from'))

        if _phrase_in(u, ["do", "centra"]) and not _any_word_in(u, ["ne", "nejedu", "nechci"]):
            cn.add(1.0, DialogueActItem('inform','centre_direction','to'))

        if _phrase_in(u, ["z", "centra"]) and _any_word_in(u, ["ne", "nejedu", "nechci"]):
            cn.add(1.0, DialogueActItem('deny','centre_direction','from'))

        if _phrase_in(u, ["do", "centra"]) and _any_word_in(u, ["ne", "nejedu", "nechci"]):
            cn.add(1.0, DialogueActItem('deny','centre_direction','to'))

        if _all_words_in(u, ["od", "to", "jede"]) or \
            _all_words_in(u, ["z", "jake", "jede"]) or \
            _all_words_in(u, ["z", "jaké", "jede"]) or \
            _all_words_in(u, ["jaká", "výchozí", ]) or \
            _all_words_in(u, ["kde", "začátek", ]) or \
            _all_words_in(u, ["odkud", "to", "jede"]) or \
            _all_words_in(u, ["odkud", "jede"]) or \
            _all_words_in(u, ["odkud", "pojede"]) or \
            _all_words_in(u, ["od", "kud", "pojede"]):
            cn.add(1.0, DialogueActItem('request', 'from_stop'))

        if _all_words_in(u, ["kam", "to", "jede"]) or \
            _all_words_in(u, ["na", "jakou", "jede"]) or \
            _all_words_in(u, ["do", "jake", "jede"]) or \
            _all_words_in(u, ["do", "jaké", "jede"]) or \
            _all_words_in(u, ["co", "cíl", ]) or \
            _all_words_in(u, ["jaká", "cílová", ]) or \
            _all_words_in(u, ["kde", "konečná", ]) or \
            _all_words_in(u, ["kde", "konečná", ]) or \
            _all_words_in(u, ["kam", "pojede"]):
            cn.add(1.0, DialogueActItem('request', 'to_stop'))

        if _all_words_in(u, ['kdy', 'tam', 'budu']) or \
            (_all_words_in(u, ['kdy']) and
             _any_word_in(u, ['příjezd', 'přijede', 'dorazí',
                           'přijedu', 'dorazím'])):
<<<<<<< HEAD
            cn.add(1.0, DialogueActItem('request', 'arrive_at'))
=======
            cn.add(1.0, DialogueActItem('request', 'arrival_time'))
>>>>>>> 08bb1669

        if _all_words_in(u, ["kdy", "to", "jede"]) or \
            _all_words_in(u, ["kdy", "mi", "jede"]) or \
            _all_words_in(u, ["v", "kolik", "jede"]) or \
            _all_words_in(u, ["kdy", "to", "pojede"]):
            cn.add(1.0, DialogueActItem('request','time'))

        if _all_words_in(u, ["za", "jak", "dlouho", "jede"]) or \
            _all_words_in(u, ["za", "kolik", "minut", "jede"]) or \
            _all_words_in(u, ["za", "kolik", "minut", "pojede"]) or \
            _all_words_in(u, ["za", "jak", "dlouho", "pojede"]):
            cn.add(1.0, DialogueActItem('request','time_rel'))

        if _any_word_in(u, ["kolik", "jsou", "je"]) and \
            _any_word_in(u, ["přestupů", "přestupu", "přestupy", "stupňů", "přestup", "přestupku", "přestupky", "přestupků"]):
            cn.add(1.0, DialogueActItem('request','num_transfers'))

        if _any_word_in(u, ["spoj", "spojení", "spoje", "možnost", "možnosti", "cesta", "cestu", "cesty", "zpoždění", "stažení"]):
            if _any_word_in(u, ["první", ]):
                cn.add(1.0, DialogueActItem("inform", "alternative", "1"))

            if _any_word_in(u, ["druhé", "druhá", "druhou"]):
                cn.add(1.0, DialogueActItem("inform", "alternative", "2"))

            if _any_word_in(u, ["třetí"]):
                cn.add(1.0, DialogueActItem("inform", "alternative", "3"))

            if _any_word_in(u, ["čtvrté", "čtvrtá", "čtvrtou"]):
                cn.add(1.0, DialogueActItem("inform", "alternative", "4"))

            if _any_word_in(u, ["poslední", "znovu", "znova", "opakovat", "zopakovat"]):
                cn.add(1.0, DialogueActItem("inform", "alternative", "last"))

            if _any_word_in(u, ["další", "jiné", "následující"]):
                cn.add(1.0, DialogueActItem("inform", "alternative", "next"))

            if _any_word_in(u, ["předchozí", "před"]):
                cn.add(1.0, DialogueActItem("inform", "alternative", "prev"))

        if len(u) == 1 and _any_word_in(u, ["další", "následující"]):
            cn.add(1.0, DialogueActItem("inform", "alternative", "next"))

        if len(u) == 1 and _any_word_in(u, ["předchozí", "před"]):
            cn.add(1.0, DialogueActItem("inform", "alternative", "prev"))

        if _any_word_in(u, ["neslyšíme", "halo", "haló"]) :
            cn.add(1.0, DialogueActItem('canthearyou'))

    def parse_1_best(self, obs, verbose=False):
        """Parse an utterance into a dialogue act."""
        utterance = obs['utt']

        if isinstance(utterance, UtteranceHyp):
            # Parse just the utterance and ignore the confidence score.
            utterance = utterance.utterance

        if verbose:
            print 'Parsing utterance "{utt}".'.format(utt=utterance)

        if self.preprocessing:
            # the text normalisation
            utterance = self.preprocessing.normalise_utterance(utterance)

            abutterance, category_labels = self.preprocessing.values2category_labels_in_utterance(utterance)

            if verbose:
                print 'After preprocessing: "{utt}".'.format(utt=abutterance)
                print category_labels
        else:
            category_labels = dict()

        #print 'After preprocessing: "{utt}".'.format(utt=abutterance)
        #print category_labels
        #
        res_cn = DialogueActConfusionNetwork()

        if 'STOP' in category_labels:
            self.parse_stop(abutterance, res_cn)
        if 'TIME' in category_labels:
            self.parse_time(abutterance, res_cn)
        if 'TIME_REL' in category_labels:
            self.parse_time_rel(abutterance, res_cn)
        if 'DATE_REL' in category_labels:
            self.parse_date_rel(abutterance, res_cn)
        if 'AMPM' in category_labels:
            self.parse_ampm(abutterance, res_cn)
        if 'TRANS_TYPE' in category_labels:
            self.parse_trans_type(abutterance, res_cn)
        if 'TASK' in category_labels:
            self.parse_task(abutterance, res_cn)

        self.parse_meta(utterance, res_cn)

        return res_cn<|MERGE_RESOLUTION|>--- conflicted
+++ resolved
@@ -414,11 +414,7 @@
             (_all_words_in(u, ['kdy']) and
              _any_word_in(u, ['příjezd', 'přijede', 'dorazí',
                            'přijedu', 'dorazím'])):
-<<<<<<< HEAD
-            cn.add(1.0, DialogueActItem('request', 'arrive_at'))
-=======
             cn.add(1.0, DialogueActItem('request', 'arrival_time'))
->>>>>>> 08bb1669
 
         if _all_words_in(u, ["kdy", "to", "jede"]) or \
             _all_words_in(u, ["kdy", "mi", "jede"]) or \

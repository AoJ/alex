#!/usr/bin/env python
# encoding: utf8
# This code is PEP8-compliant. See http://www.python.org/dev/peps/pep-0008.

from __future__ import unicode_literals

import autopath

from alex.components.asr.utterance import UtteranceHyp
from alex.components.slu.base import SLUInterface
from alex.components.slu.da import DialogueActItem, DialogueActConfusionNetwork

# if there is a change in search parameters from_stop, to_stop, time, then
# reset alternatives

<<<<<<< HEAD
=======

def _fill_utterance_values(abutterance, category, res):
    for _, value in abutterance.insts_for_type((category.upper(),)):
        if value == ("[OTHER]",):
            continue

        res[category].append(value)


>>>>>>> dc33bdf1
def _any_word_in(utterance, words):
    for alt_expr in words:
        if  alt_expr in utterance.utterance:
            return True

    return False


def _all_words_in(utterance, words):
    for alt_expr in words:
        if  alt_expr not in utterance.utterance:
            return False
    return True


def _phrase_in(utterance, words):
    return words in utterance


class PTICSHDCSLU(SLUInterface):
    def __init__(self, preprocessing, cfg=None):
        super(PTICSHDCSLU, self).__init__(preprocessing, cfg)

    def parse_stop(self, abutterance, cn):
        """ Detects stops in the input abstract utterance.

        :param abutterance: the input abstract utterance.
        :param cn: The output dialogue act item confusion network.
        """
        preps_from = set(["z", "za", "ze", "od", "začátek", "začáteční",
                          "počáteční", "počátek", "výchozí", "start"])
        preps_to = set(["k", "do", "konec", "na", "konečná", "koncová",
                        "cílová", "cíl", "výstupní"])
        fillers_from = set(["start", "stojím", "jsem" ])
        fillers_to = set(["cíl",])

        u = abutterance
        N = len(u)

        confirm = _phrase_in(u, ['jede', 'to']) or _phrase_in(u, ['odjíždí', 'to']) or _phrase_in(u, ['je', 'výchozí',])
        deny = _phrase_in(u, ['nechci', 'jet']) or _phrase_in(u, ['nechci', 'odjíždět'])

        for i, w in enumerate(u):
            if w.startswith("STOP="):
                stop_name = w[5:]
                from_stop = False
                to_stop = False
                stop_decided = False

                if stop_name == "Čím":
                    # just ignore this stop
                    continue

                if i >= 3:
                    if not u[i - 2].startswith("STOP=") and not u[i - 1].startswith("STOP="):
                        if u[i - 3] in fillers_from and u[i - 2] == 'na':
                            from_stop = True
                            stop_decided = True
                        elif u[i - 3] in fillers_to and u[i - 2] == 'na':
                            to_stop = True
                            stop_decided = True
                        if u[i - 3] in preps_from:
                            from_stop = True
                            stop_decided = True
                        elif u[i - 3] in preps_to:
                            to_stop = True
                            stop_decided = True

                if not stop_decided and i >= 2:
                    if not u[i - 1].startswith("STOP="):
                        if u[i - 2] in fillers_from and u[i - 1] == 'na':
                            from_stop = True
                            stop_decided = True
                        elif u[i - 2] in fillers_to and u[i - 1] == 'na':
                            to_stop = True
                            stop_decided = True
                        elif u[i - 2] in preps_from:
                            from_stop = True
                            stop_decided = True
                        elif u[i - 2] in preps_to:
                            to_stop = True
                            stop_decided = True

                if not stop_decided and i >= 1:
                    if u[i - 1] in preps_from:
                        from_stop = True
                        stop_decided = True
                    elif u[i - 1] in preps_to:
                        to_stop = True
                        stop_decided = True

                if not stop_decided:
                    if i <= N - 3:
                        if not u[i + 1].startswith("STOP="):
                            if u[i + 2] in preps_from:
                                to_stop = True
                            elif u[i + 2] in preps_to:
                                from_stop = True

                    if i <= N - 2:
                        if u[i + 1] in preps_from:
                            to_stop = True
                        elif u[i + 1] in preps_to:
                            from_stop = True

                if not from_stop and not to_stop:
                    if 1 <= i:
                        if u[i - 1].startswith('STOP'):
                            to_stop = True

                    if  i <= N - 2:
                        if u[i + 1].startswith('STOP'):
                            from_stop = True

                if confirm:
                    dat = "confirm"
                elif deny:
                    dat = "deny"
                else:
                    dat = "inform"

                if from_stop and not to_stop:
                    cn.add(1.0, DialogueActItem(dat, "from_stop", stop_name))

                if not from_stop and to_stop:
                    cn.add(1.0, DialogueActItem(dat, "to_stop", stop_name))

                # backoff 1: add both from and to stop slots
                if from_stop and to_stop:
                    cn.add(0.501, DialogueActItem(dat, "from_stop", stop_name))
                    cn.add(0.499, DialogueActItem(dat, "to_stop", stop_name))

                # backoff 2: we do not know what slot it belongs to, let the DM
                # decide in the context resolution
                if ((not from_stop and not to_stop) or \
                        (from_stop and to_stop)):
                    cn.add(0.501, DialogueActItem(dat, "", stop_name))
                    cn.add(0.499, DialogueActItem(dat, "", stop_name))

    def parse_time(self, abutterance, cn):
        """Detects the time in the input abstract utterance.

        :param abutterance:
        :param cn:
        """
<<<<<<< HEAD
=======
        preps_in = set(["v", "čas", "o", "po"])
>>>>>>> dc33bdf1

        u = abutterance
        N = len(u)

        preps_in = set(["v", "čas", "po", "před", "kolem"])

        confirm = _phrase_in(u, ['jede', 'to'])
        deny = _phrase_in(u, ['nechci', 'ne'])

        for i, w in enumerate(u):
            if w.startswith("TIME="):
                value = w[5:]
                time = False

                if i >= 1:
                    if u[i - 1] in preps_in:
                        time = True

                if confirm:
                    dat = "confirm"
                elif deny:
                    dat = "deny"
                else:
                    dat = "inform"

                if time:
                    cn.add(1.0, DialogueActItem(dat, 'time', value))

    def parse_time_rel(self, abutterance, cn):
        """Detects the relative time in the input abstract utterance.

        :param abutterance:
        :param cn:ce
        """

        u = abutterance
        N = len(u)

        preps_in = set(["za", ])

        confirm = _phrase_in(u, ['jede', 'to'])
        deny = _phrase_in(u, ['nechci', 'ne'])

        for i, w in enumerate(u):
            if w.startswith("TIME_REL="):
                value = w[9:]
                time = False

                if i >= 1:
                    if u[i - 1] in preps_in:
                        time = True

                if value == "now" and not _phrase_in(u, ['no','a',]):
                    time = True

                if confirm:
                    dat = "confirm"
                elif deny:
                    dat = "deny"
                else:
                    dat = "inform"

                if time:
                    cn.add(1.0, DialogueActItem(dat, 'time_rel', value))

    def parse_date_rel(self, abutterance, cn):
        """Detects the relative date in the input abstract utterance.

        :param abutterance:
        :param cn:
        """

        u = abutterance

        confirm = _phrase_in(u, ['jede', 'to'])
        deny = _phrase_in(u, ['nechci', 'ne'])

        for i, w in enumerate(u):
            if w.startswith("DATE_REL="):
                value = w[9:]

                if confirm:
                    cn.add(1.0, DialogueActItem("confirm", 'date_rel', value))
                elif deny:
                    cn.add(1.0, DialogueActItem("deny", 'date_rel', value))
                else:
                    cn.add(1.0, DialogueActItem("inform", 'date_rel', value))

    def parse_ampm(self, abutterance, cn):
        """Detects the ampm in the input abstract utterance.

        :param abutterance:
        :param cn:
        """

        u = abutterance

        confirm = _phrase_in(u, ['jede', 'to'])
        deny = _phrase_in(u, ['nechci', 'ne'])

        for i, w in enumerate(u):
            if w.startswith("AMPM="):
                value = w[5:]

                if confirm:
                    cn.add(1.0, DialogueActItem("confirm", 'ampm', value))
                elif deny:
                    cn.add(1.0, DialogueActItem("deny", 'ampm', value))
                else:
                    cn.add(1.0, DialogueActItem("inform", 'ampm', value))

    def parse_trans_type(self, abutterance, cn):
        """Detects the transport type in the input abstract utterance.

        :param abutterance:
        :param cn:
        """

        u = abutterance

        confirm = _phrase_in(u, ['jede', 'to'])
        deny = _phrase_in(u, ['nechci', 'jet'])

        for i, w in enumerate(u):
            if w.startswith("TRANS_TYPE="):
                value = w[11:]

                if confirm:
                    cn.add(1.0, DialogueActItem("confirm", 'trans_type', value))
                elif deny:
                    cn.add(1.0, DialogueActItem("deny", 'trans_type', value))
                else:
                    cn.add(1.0, DialogueActItem("inform", 'trans_type', value))

    def parse_task(self, abutterance, cn):
        """Detects the task in the input abstract utterance.

        :param abutterance:
        :param cn:
        """

        u = abutterance

        deny = _phrase_in(u, ['nechci', 'nehledám'])

        for i, w in enumerate(u):
            if w.startswith("TASK="):
                value = w[5:]

                if deny:
                    cn.add(1.0, DialogueActItem("deny", 'task', value))
                else:
                    cn.add(1.0, DialogueActItem("inform", 'task', value))

    def parse_meta(self, utterance, cn):
<<<<<<< HEAD
        """
        Detects all dialogue acts which do not generalise its slot values using CLDB.

        :param utterance:
        :param cn:
        :return: None
        """
        u = utterance
        if "_noise_" in u.utterance or len(u.utterance) == 0:
            cn.add(1.0, DialogueActItem("null"))

        if (_any_word_in(u, ["ahoj", "áhoj", "nazdar", "zdar",]) or
                _all_words_in(u, ["dobrý",  "den"])):
=======
        if (_any_word_in(utterance, ["ahoj", "nazdar", "zdar", ]) or
                _all_words_in(utterance, ["dobrý", "den"])):
>>>>>>> dc33bdf1
            cn.add(1.0, DialogueActItem("hello"))

        if (_any_word_in(u,["nashledanou", "shledanou", "shle", "nashle", "sbohem", "bohem", "zbohem", "zbohem", "konec",
                            "hledanou", "naschledanou"])):
            cn.add(1.0, DialogueActItem("bye"))

        if not _any_word_in(u, ["spojení", "zastávka", "stanice", "možnost"]):
            if _any_word_in(u, ["jiný", "jiné", "jiná", "jiného"]):
                cn.add(1.0, DialogueActItem("reqalts"))

<<<<<<< HEAD
        if not (_any_word_in(u,["spojení", "zastávka", "stanice", "možnost"])):
            if (_any_word_in(u,["zopakovat",  "opakovat", "znova", "znovu", "opakuj", "zopakuj"])
                    or _phrase_in(u, ["ještě", "jednou"])):
                cn.add(1.0, DialogueActItem("repeat"))

        if _any_word_in(u, ["nápověda",  "pomoc", "help", "nevím", "nevim"]) or \
            _all_words_in(u, ["co", "říct"]) or \
            _all_words_in(u, ["co", "zeptat"]):
            cn.add(1.0, DialogueActItem("help"))

        if _any_word_in(u, ["ano",  "jo", "jasně"]) and \
            not _any_word_in(u, ["nerozuměj",  ]) :
=======
        if not (_any_word_in(utterance,
                             ["spojení", "zastávka", "stanice", "možnost"])):
            if (_any_word_in(utterance,
                             ["zopakovat", "opakovat", "znov", "opakuj",
                              "zopakuj"])
                    or _phrase_in(utterance, ["ještě", "jedno"])):
                cn.add(1.0, DialogueActItem("repeat"))

        if _any_word_in(utterance, ["nápověda", "pomoc", "help", "nevím", "nevim"]) or \
            _all_words_in(utterance, ["co", "říct"]) or \
            _all_words_in(utterance, ["co", "zeptat"]):
            cn.add(1.0, DialogueActItem("help"))

        if _any_word_in(utterance, ["ano", "jo", "jasně"]):
>>>>>>> dc33bdf1
            cn.add(1.0, DialogueActItem("affirm"))

        if _any_word_in(u, ["ne", "nejedu"]):
            cn.add(1.0, DialogueActItem("negate"))

        if _any_word_in(u,["díky", "dikec", "děkuji", "děkuju", "děkují"]):
            cn.add(1.0, DialogueActItem("thankyou"))

        if _any_word_in(u,["ok", "pořádku",]):
            cn.add(1.0, DialogueActItem("ack"))

        if _any_word_in(u, ["od", "začít", ]) and _any_word_in(u, ["začátku", "znova", "znovu"]) or \
            _any_word_in(u, ["restart", ]) or \
           _phrase_in(u, ["nové", "spojení"]) and not _phrase_in(u, ["spojení", "ze", ]) or \
           _phrase_in(u, ["nový", "spoj"]) and not _phrase_in(u, ["spoj", "ze", ]):
            cn.add(1.0, DialogueActItem("restart"))

<<<<<<< HEAD
        if len(u.utterance) == 1 and _any_word_in(u, ["centra", "centrum", ]):
            # we do not know whether to or from and it must be one of them
            cn.add(1.0, DialogueActItem('inform','centre_direction','*'))

        if _phrase_in(u, ["z", "centra"]) and not _any_word_in(u, ["ne", "nejedu", "nechci"]):
            cn.add(1.0, DialogueActItem('inform','centre_direction','from'))

        if _phrase_in(u, ["do", "centra"]) and not _any_word_in(u, ["ne", "nejedu", "nechci"]):
            cn.add(1.0, DialogueActItem('inform','centre_direction','to'))

        if _phrase_in(u, ["z", "centra"]) and _any_word_in(u, ["ne", "nejedu", "nechci"]):
            cn.add(1.0, DialogueActItem('deny','centre_direction','from'))

        if _phrase_in(u, ["do", "centra"]) and _any_word_in(u, ["ne", "nejedu", "nechci"]):
            cn.add(1.0, DialogueActItem('deny','centre_direction','to'))

        if _all_words_in(u, ["od", "to", "jede"]) or \
            _all_words_in(u, ["z", "jake", "jede"]) or \
            _all_words_in(u, ["z", "jaké", "jede"]) or \
            _all_words_in(u, ["jaká", "výchozí", ]) or \
            _all_words_in(u, ["kde", "začátek", ]) or \
            _all_words_in(u, ["odkud", "to", "jede"]) or \
            _all_words_in(u, ["odkud", "jede"]) or \
            _all_words_in(u, ["odkud", "pojede"]) or \
            _all_words_in(u, ["od", "kud", "pojede"]):
            cn.add(1.0, DialogueActItem('request','from_stop'))

        if _all_words_in(u, ["kam", "to", "jede"]) or \
            _all_words_in(u, ["na", "jakou", "jede"]) or \
            _all_words_in(u, ["do", "jake", "jede"]) or \
            _all_words_in(u, ["do", "jaké", "jede"]) or \
            _all_words_in(u, ["co", "cíl", ]) or \
            _all_words_in(u, ["jaká", "cílová", ]) or \
            _all_words_in(u, ["kde", "konečná", ]) or \
            _all_words_in(u, ["kde", "konečná", ]) or \
            _all_words_in(u, ["kam", "pojede"]):
            cn.add(1.0, DialogueActItem('request','to_stop'))

        if _all_words_in(u, ["kdy", "to", "jede"]) or \
            _all_words_in(u, ["kdy", "mi", "jede"]) or \
            _all_words_in(u, ["v", "kolik", "jede"]) or \
            _all_words_in(u, ["kdy", "to", "pojede"]):
            cn.add(1.0, DialogueActItem('request','time'))

        if _all_words_in(u, ["za", "jak", "dlouho", "jede"]) or \
            _all_words_in(u, ["za", "kolik", "minut", "jede"]) or \
            _all_words_in(u, ["za", "kolik", "minut", "pojede"]) or \
            _all_words_in(u, ["za", "jak", "dlouho", "pojede"]):
            cn.add(1.0, DialogueActItem('request','time_rel'))

        if _any_word_in(u, ["kolik", "jsou", "je"]) and \
            _any_word_in(u, ["přestupů", "přestupu", "přestupy", "stupňů", "přestup", "přestupku", "přestupky", "přestupků"]):
            cn.add(1.0, DialogueActItem('request','num_transfers'))
=======
        if _phrase_in(utterance, ["z", "centra"]) and not _any_word_in(utterance, ["ne", "nejed", "nechci"]):
            cn.add(1.0, DialogueActItem('inform', 'from_centre', 'true'))

        if _phrase_in(utterance, ["do", "centra"]) and not _any_word_in(utterance, ["ne", "nejed", "nechci"]):
            cn.add(1.0, DialogueActItem('inform', 'to_centre', 'true'))

        if _phrase_in(utterance, ["z", "centra"]) and _any_word_in(utterance, ["ne", "nejed", "nechci"]):
            cn.add(1.0, DialogueActItem('inform', 'from_centre', 'false'))

        if _phrase_in(utterance, ["do", "centra"]) and _any_word_in(utterance, ["ne", "nejed", "nechci"]):
            cn.add(1.0, DialogueActItem('inform', 'to_centre', 'false'))

        if _all_words_in(utterance, ["od", "to", "jede"]) or \
            _all_words_in(utterance, ["z", "jake", "jede"]) or \
            _all_words_in(utterance, ["z", "jaké", "jede"]) or \
            _all_words_in(utterance, ["jaká", "výchozí", ]) or \
            _all_words_in(utterance, ["kde", "začátek", ]) or \
            _all_words_in(utterance, ["odkud", "to", "jede"]) or \
            _all_words_in(utterance, ["odkud", "pojede"]) or \
            _all_words_in(utterance, ["od", "kud", "pojede"]):
            cn.add(1.0, DialogueActItem('request', 'from_stop'))

        if _all_words_in(utterance, ["kam", "to", "jede"]) or \
            _all_words_in(utterance, ["do", "jake", "jede"]) or \
            _all_words_in(utterance, ["do", "jaké", "jede"]) or \
            _all_words_in(utterance, ["co", "cíl", ]) or \
            _all_words_in(utterance, ["jaká", "cílová", ]) or \
            _all_words_in(utterance, ["kde", "konečná", ]) or \
            _all_words_in(utterance, ["kde", "konečná", ]) or \
            _all_words_in(utterance, ["kam", "pojede"]):
            cn.add(1.0, DialogueActItem('request', 'to_stop'))

        if _any_word_in(utterance, ["kolik", "jsou", "je"]) and \
            _any_word_in(utterance, ["přestupů", "přestupu", "přestupy", "stupňů", "přestup", "přestupku", "přestupky", "přestupků"]):
            cn.add(1.0, DialogueActItem('request', 'num_transfers'))
>>>>>>> dc33bdf1

        if _any_word_in(u, ["spoj", "spojení", "spoje", "možnost", "možnosti", "cesta", "cestu", "cesty", "zpoždění", "stažení"]):
            if _any_word_in(u, ["první", ]):
                cn.add(1.0, DialogueActItem("inform", "alternative", "1"))

            if _any_word_in(u, ["druhé", "druhá", "druhou"]):
                cn.add(1.0, DialogueActItem("inform", "alternative", "2"))

            if _any_word_in(u, ["třetí"]):
                cn.add(1.0, DialogueActItem("inform", "alternative", "3"))

            if _any_word_in(u, ["čtvrté", "čtvrtá", "čtvrtou"]):
                cn.add(1.0, DialogueActItem("inform", "alternative", "4"))

            if _any_word_in(u, ["poslední", "znovu", "znova", "opakovat", "zopakovat"]):
                cn.add(1.0, DialogueActItem("inform", "alternative", "last"))

            if _any_word_in(u, ["další", "jiné", "následující"]):
                cn.add(1.0, DialogueActItem("inform", "alternative", "next"))

            if _any_word_in(u, ["předchozí", "před"]):
                cn.add(1.0, DialogueActItem("inform", "alternative", "prev"))

        if len(u) == 1 and _any_word_in(u, ["další", "následující"]):
            cn.add(1.0, DialogueActItem("inform", "alternative", "next"))

        if len(u) == 1 and _any_word_in(u, ["předchozí", "před"]):
            cn.add(1.0, DialogueActItem("inform", "alternative", "prev"))

        if _any_word_in(u, ["neslyšíme", "halo", "haló"]) :
            cn.add(1.0, DialogueActItem('canthearyou'))

    def parse_1_best(self, obs, verbose=False):
        """Parse an utterance into a dialogue act."""
        utterance = obs['utt']

        if isinstance(utterance, UtteranceHyp):
            # Parse just the utterance and ignore the confidence score.
            utterance = utterance.utterance

        if verbose:
            print 'Parsing utterance "{utt}".'.format(utt=utterance)

        if self.preprocessing:
            # the text normalisation
            utterance = self.preprocessing.normalise_utterance(utterance)

            abutterance, category_labels = self.preprocessing.values2category_labels_in_utterance(utterance)

            if verbose:
                print 'After preprocessing: "{utt}".'.format(utt=abutterance)
                print category_labels
        else:
            category_labels = dict()

        #print 'After preprocessing: "{utt}".'.format(utt=abutterance)
        #print category_labels
        #
        res_cn = DialogueActConfusionNetwork()
        if 'STOP' in category_labels:
            self.parse_stop(abutterance, res_cn)
        if 'TIME' in category_labels:
            self.parse_time(abutterance, res_cn)
        if 'TIME_REL' in category_labels:
            self.parse_time_rel(abutterance, res_cn)
        if 'DATE_REL' in category_labels:
            self.parse_date_rel(abutterance, res_cn)
        if 'AMPM' in category_labels:
            self.parse_ampm(abutterance, res_cn)
        if 'TRANS_TYPE' in category_labels:
            self.parse_trans_type(abutterance, res_cn)
        if 'TASK' in category_labels:
            self.parse_task(abutterance, res_cn)

        self.parse_meta(utterance, res_cn)

        if not res_cn:
            res_cn.add(1.0, DialogueActItem("other"))

        return res_cn<|MERGE_RESOLUTION|>--- conflicted
+++ resolved
@@ -13,18 +13,6 @@
 # if there is a change in search parameters from_stop, to_stop, time, then
 # reset alternatives
 
-<<<<<<< HEAD
-=======
-
-def _fill_utterance_values(abutterance, category, res):
-    for _, value in abutterance.insts_for_type((category.upper(),)):
-        if value == ("[OTHER]",):
-            continue
-
-        res[category].append(value)
-
-
->>>>>>> dc33bdf1
 def _any_word_in(utterance, words):
     for alt_expr in words:
         if  alt_expr in utterance.utterance:
@@ -170,15 +158,11 @@
         :param abutterance:
         :param cn:
         """
-<<<<<<< HEAD
-=======
-        preps_in = set(["v", "čas", "o", "po"])
->>>>>>> dc33bdf1
 
         u = abutterance
         N = len(u)
 
-        preps_in = set(["v", "čas", "po", "před", "kolem"])
+        preps_in = set(["v", "čas", "o", "po", "před", "kolem"])
 
         confirm = _phrase_in(u, ['jede', 'to'])
         deny = _phrase_in(u, ['nechci', 'ne'])
@@ -329,7 +313,6 @@
                     cn.add(1.0, DialogueActItem("inform", 'task', value))
 
     def parse_meta(self, utterance, cn):
-<<<<<<< HEAD
         """
         Detects all dialogue acts which do not generalise its slot values using CLDB.
 
@@ -343,10 +326,6 @@
 
         if (_any_word_in(u, ["ahoj", "áhoj", "nazdar", "zdar",]) or
                 _all_words_in(u, ["dobrý",  "den"])):
-=======
-        if (_any_word_in(utterance, ["ahoj", "nazdar", "zdar", ]) or
-                _all_words_in(utterance, ["dobrý", "den"])):
->>>>>>> dc33bdf1
             cn.add(1.0, DialogueActItem("hello"))
 
         if (_any_word_in(u,["nashledanou", "shledanou", "shle", "nashle", "sbohem", "bohem", "zbohem", "zbohem", "konec",
@@ -357,7 +336,6 @@
             if _any_word_in(u, ["jiný", "jiné", "jiná", "jiného"]):
                 cn.add(1.0, DialogueActItem("reqalts"))
 
-<<<<<<< HEAD
         if not (_any_word_in(u,["spojení", "zastávka", "stanice", "možnost"])):
             if (_any_word_in(u,["zopakovat",  "opakovat", "znova", "znovu", "opakuj", "zopakuj"])
                     or _phrase_in(u, ["ještě", "jednou"])):
@@ -370,22 +348,6 @@
 
         if _any_word_in(u, ["ano",  "jo", "jasně"]) and \
             not _any_word_in(u, ["nerozuměj",  ]) :
-=======
-        if not (_any_word_in(utterance,
-                             ["spojení", "zastávka", "stanice", "možnost"])):
-            if (_any_word_in(utterance,
-                             ["zopakovat", "opakovat", "znov", "opakuj",
-                              "zopakuj"])
-                    or _phrase_in(utterance, ["ještě", "jedno"])):
-                cn.add(1.0, DialogueActItem("repeat"))
-
-        if _any_word_in(utterance, ["nápověda", "pomoc", "help", "nevím", "nevim"]) or \
-            _all_words_in(utterance, ["co", "říct"]) or \
-            _all_words_in(utterance, ["co", "zeptat"]):
-            cn.add(1.0, DialogueActItem("help"))
-
-        if _any_word_in(utterance, ["ano", "jo", "jasně"]):
->>>>>>> dc33bdf1
             cn.add(1.0, DialogueActItem("affirm"))
 
         if _any_word_in(u, ["ne", "nejedu"]):
@@ -403,7 +365,6 @@
            _phrase_in(u, ["nový", "spoj"]) and not _phrase_in(u, ["spoj", "ze", ]):
             cn.add(1.0, DialogueActItem("restart"))
 
-<<<<<<< HEAD
         if len(u.utterance) == 1 and _any_word_in(u, ["centra", "centrum", ]):
             # we do not know whether to or from and it must be one of them
             cn.add(1.0, DialogueActItem('inform','centre_direction','*'))
@@ -457,43 +418,6 @@
         if _any_word_in(u, ["kolik", "jsou", "je"]) and \
             _any_word_in(u, ["přestupů", "přestupu", "přestupy", "stupňů", "přestup", "přestupku", "přestupky", "přestupků"]):
             cn.add(1.0, DialogueActItem('request','num_transfers'))
-=======
-        if _phrase_in(utterance, ["z", "centra"]) and not _any_word_in(utterance, ["ne", "nejed", "nechci"]):
-            cn.add(1.0, DialogueActItem('inform', 'from_centre', 'true'))
-
-        if _phrase_in(utterance, ["do", "centra"]) and not _any_word_in(utterance, ["ne", "nejed", "nechci"]):
-            cn.add(1.0, DialogueActItem('inform', 'to_centre', 'true'))
-
-        if _phrase_in(utterance, ["z", "centra"]) and _any_word_in(utterance, ["ne", "nejed", "nechci"]):
-            cn.add(1.0, DialogueActItem('inform', 'from_centre', 'false'))
-
-        if _phrase_in(utterance, ["do", "centra"]) and _any_word_in(utterance, ["ne", "nejed", "nechci"]):
-            cn.add(1.0, DialogueActItem('inform', 'to_centre', 'false'))
-
-        if _all_words_in(utterance, ["od", "to", "jede"]) or \
-            _all_words_in(utterance, ["z", "jake", "jede"]) or \
-            _all_words_in(utterance, ["z", "jaké", "jede"]) or \
-            _all_words_in(utterance, ["jaká", "výchozí", ]) or \
-            _all_words_in(utterance, ["kde", "začátek", ]) or \
-            _all_words_in(utterance, ["odkud", "to", "jede"]) or \
-            _all_words_in(utterance, ["odkud", "pojede"]) or \
-            _all_words_in(utterance, ["od", "kud", "pojede"]):
-            cn.add(1.0, DialogueActItem('request', 'from_stop'))
-
-        if _all_words_in(utterance, ["kam", "to", "jede"]) or \
-            _all_words_in(utterance, ["do", "jake", "jede"]) or \
-            _all_words_in(utterance, ["do", "jaké", "jede"]) or \
-            _all_words_in(utterance, ["co", "cíl", ]) or \
-            _all_words_in(utterance, ["jaká", "cílová", ]) or \
-            _all_words_in(utterance, ["kde", "konečná", ]) or \
-            _all_words_in(utterance, ["kde", "konečná", ]) or \
-            _all_words_in(utterance, ["kam", "pojede"]):
-            cn.add(1.0, DialogueActItem('request', 'to_stop'))
-
-        if _any_word_in(utterance, ["kolik", "jsou", "je"]) and \
-            _any_word_in(utterance, ["přestupů", "přestupu", "přestupy", "stupňů", "přestup", "přestupku", "přestupky", "přestupků"]):
-            cn.add(1.0, DialogueActItem('request', 'num_transfers'))
->>>>>>> dc33bdf1
 
         if _any_word_in(u, ["spoj", "spojení", "spoje", "možnost", "možnosti", "cesta", "cestu", "cesty", "zpoždění", "stažení"]):
             if _any_word_in(u, ["první", ]):

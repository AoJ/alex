--- conflicted
+++ resolved
@@ -62,22 +62,11 @@
                         ('to', set(['k', 'do', 'konec', 'na', 'konečná', 'koncová',
                                     'cílová', 'cíl', 'výstupní', 'cíl na', 'chci na'])),
                         ('via', set(['přes', ]))]
-        # simple "ne" cannot be included as it colides with negation. "ne [,] chci je z Motola"
-<<<<<<< HEAD
-        phr_dai_types = [('confirm', set(['jede to', 'odjíždí to', 'je výchozí'])),
-                         ('deny', set(['nechci', 'nejedu']))]
-        self.parse_waypoint(abutterance, cn, 'STOP=', 'stop', phr_wp_types, phr_dai_types)
+
+        self.parse_waypoint(abutterance, cn, 'STOP=', 'stop', phr_wp_types)
 
     def parse_city(self, abutterance, cn):
         """ Detects stops in the input abstract utterance.
-=======
-        deny = lambda u: phrase_in(u, 'nechci') \
-                             and not phrase_in(u, 'nechci ukončit hovor') \
-                             and not phrase_in(u, 'nechci to tak') \
-                             and not phrase_in(u, 'né to nechci') \
-                             and not phrase_in(u, 'ne to nechci') \
-                         or phrase_in(u, 'nejedu')
->>>>>>> 327992c1
 
         :param abutterance: the input abstract utterance.
         :param cn: The output dialogue act item confusion network.
@@ -88,10 +77,8 @@
                         ('to', set(['k', 'do', 'konec', 'na', 'končím',
                                     'cíl', 'vystupuji', 'vystupuju'])),
                         ('via', set(['přes', ]))]
-        phr_dai_types = [('confirm', set(['jede to', 'odjíždí to', 'je výchozí'])),
-                         ('deny', set(['nechci', 'nejedu']))]
-
-        self.parse_waypoint(abutterance, cn, 'CITY=', 'city', phr_wp_types, phr_dai_types)
+
+        self.parse_waypoint(abutterance, cn, 'CITY=', 'city', phr_wp_types)
 
     def parse_waypoint(self, abutterance, cn, wp_id, wp_slot_suffix, phr_wp_types, phr_dai_types):
         """Detects stops or cities in the input abstract utterance
@@ -103,6 +90,10 @@
         u = abutterance
         N = len(u)
 
+        # simple "ne" cannot be included as it colides with negation. "ne [,] chci je z Motola"
+        phr_dai_types = [('confirm', set(['jede to', 'odjíždí to', 'je výchozí']), set()),
+                         ('deny', set(['nechci', 'nejedu']), set('nechci ukončit hovor', 'nechci to tak',
+                                                                 'né to nechci', 'ne to nechci'))]
         last_wp_pos = 0
         for i, w in enumerate(u):
             if w.startswith(wp_id):
@@ -129,8 +120,8 @@
                         wp_types.add('from')
 
                 # test utterance type
-                for cur_dai_type, phrases in phr_dai_types:
-                    if any_phrase_in(u[last_wp_pos:i], phrases):
+                for cur_dai_type, phrases_pos, phrases_neg in phr_dai_types:
+                    if any_phrase_in(u[last_wp_pos:i], phrases_pos) and not any_phrase_in(u[last_wp_pos:i], phrases_neg):
                         dai_type = cur_dai_type
                         break
 
@@ -227,14 +218,7 @@
 
                 if time_abs or time_rel:
                     for act_type, time_type, phrases_pos, phrases_neg in test_context:
-<<<<<<< HEAD
-                        if (any_phrase_in(u[last_time:i], phrases_pos) and
-                                not any_phrase_in(u[last_time:i], phrases_neg)):
-=======
-                        #print u
-                        #print act_type, time_type, phrases_pos, phrases_neg
                         if any_phrase_in(u[j:k], phrases_pos) and not any_phrase_in(u, phrases_neg):
->>>>>>> 327992c1
                             break
 
                     if count_times > 1 and not time_type:
@@ -412,16 +396,11 @@
             phrase_in(u, 'nový spoj') and not phrase_in(u, "spoj ze"):
             cn.add(1.0, DialogueActItem("restart"))
 
-
-<<<<<<< HEAD
-        if any_phrase_in(u , ['chci jet', 'chctěl bych jet', 'chctěla bych jet', 'chctěli bychom jet', 'chctěly bychom jet']):
-=======
-        if any_phrase_in(u ,['chci jet', 'chtěla jet', 'bych jet', 'bychom jet',
+        if any_phrase_in(u, ['chci jet', 'chtěla jet', 'bych jet', 'bychom jet',
                              'bych tam jet', ]):
->>>>>>> 327992c1
             cn.add(1.0, DialogueActItem('inform', 'task', 'find_connection'))
 
-        if any_phrase_in(u , ['jak bude', 'jak je']):
+        if any_phrase_in(u, ['jak bude', 'jak je']):
             cn.add(1.0, DialogueActItem('inform', 'task', 'weather'))
 
         if len(u.utterance) == 1 and any_word_in(u, 'centra centrum'):

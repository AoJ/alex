--- conflicted
+++ resolved
@@ -252,20 +252,10 @@
 
             self.state.slot_changes = []
 
-<<<<<<< HEAD
             if len(req_das) > 0:
                 req_da = DialogueAct("&".join(req_das))
-                iconf_da.merge(req_da)
+                iconf_da.extend(req_da)
                 return iconf_da
-=======
-            if len(da_strs) > 0:
-                req_da = DialogueAct("&".join(da_strs))
-                # XXX I understood sorting was not desired.  Substituted with
-                # the non-sorting version.
-                # ack_da.merge(req_da)
-                ack_da.extend(req_da.dais)
-                return ack_da
->>>>>>> 4a9a260f
             else:
                 time = self.state.time
                 if time is None:

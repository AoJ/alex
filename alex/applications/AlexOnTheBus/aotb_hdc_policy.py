#!/usr/bin/env python
# -*- coding: utf-8 -*-

from __future__ import unicode_literals

import datetime
import random

import autopath

from alex.components.dm import DialoguePolicy
from alex.components.slu.da import DialogueAct, DialogueActItem
# from alex.components.slu.da import DialogueActConfusionNetwork
# from alex.components.asr.utterance import Utterance, UtteranceNBList, UtteranceConfusionNetwork

from .directions import *


def randbool(n):
    if random.randint(1, n) == 1:
        return True

    return False


class AOTBHDCPolicy(DialoguePolicy):
    """The handcrafted policy for the AOTB system."""

    def __init__(self, cfg, ontology):
        super(AOTBHDCPolicy, self).__init__(cfg, ontology)

        self.directions = GooglePIDDirectionsFinder()

        self.das = []
        self.last_system_dialogue_act = None

    def get_da(self, dialogue_state):
        # all slots being requested by a user
        requested_slots = dialogue_state.get_requested_slots()
        # all slots being confirmed by a user
        confirmed_slots = dialogue_state.get_confirmed_slots()
        # all slots which had been supplied by a user however they were not implicitly confirmed
        non_informed_slots = dialogue_state.get_non_informed_slots()

#        accepted_slots = dialogue_state.get_accepted_slots()
#        changed_slots = dialogue_state.get_changed_slots()

        res_da = None

        if dialogue_state.turn_number > self.cfg['AlexOnTheBus']['max_turns']:
            res_da = DialogueAct('bye()&inform(toolong="true")')
        elif len(self.das) == 0:
            # NLG("Dobrý den. Jak Vám mohu pomoci")
            res_da = DialogueAct("hello()")

#       We do not have to reposnd to hello
#        elif dialogue_state["lda"] == "hello":
#            # NLG("Ahoj.")
#            res_da = DialogueAct("hello()")

        elif dialogue_state["lda"] == "bye":
            # NLG("Na shledanou.")
            res_da = DialogueAct("bye()")

        elif dialogue_state["lda"] == "help":
            # NLG("Pomoc.")
            res_da = DialogueAct("help()")

        elif dialogue_state["lda"] == "thankyou":
            # NLG("Diky.")
            res_da = DialogueAct('inform(cordiality="true")&hello()')

        elif dialogue_state["lda"] == "restart":
            # NLG("Dobře, zančneme znovu. Jak Vám mohu pomoci?")
            dialogue_state.restart()
            res_da = DialogueAct("restart()&hello()")

        elif dialogue_state["lda"] == "repeat":
            # NLG - use the last dialogue act
            res_da = DialogueAct("irepeat()")

        elif dialogue_state["lda"] == "reqalts":
            # NLG("There is nothing else in the database.")
            # NLG("The next connection is ...")

            if dialogue_state['route_alternative'] == "none":
                res_da = DialogueAct('request(from_stop)')
            else:
                dialogue_state['route_alternative'] += 1
                dialogue_state['route_alternative'] %= \
                    len(dialogue_state.directions) if dialogue_state.directions is not None else 1

                res_da = self.get_directions(dialogue_state)

        elif dialogue_state["alternative"] != "none":
            res_da = DialogueAct()

            if dialogue_state['route_alternative'] != "none":
                if dialogue_state["alternative"] == "last":
                    res_da.extend(self.get_directions(dialogue_state, "last"))
                elif dialogue_state["alternative"] == "next":
                    dialogue_state["route_alternative"] += 1

                    if dialogue_state['route_alternative'] == len(dialogue_state.directions):
                        dialogue_state["route_alternative"] -= 1
                        res_da.append(DialogueActItem("inform", "found_directions", "no_next"))
                    else:
                        res_da.extend(self.get_directions(dialogue_state, "next"))

                elif dialogue_state["alternative"] == "prev":
                    dialogue_state["route_alternative"] -= 1

                    if dialogue_state["route_alternative"] == -1:
                        dialogue_state["route_alternative"] += 1
                        res_da.append(DialogueActItem("inform", "found_directions", "no_prev"))
                    else:
                        res_da.extend(self.get_directions(dialogue_state, "prev"))

                else:
<<<<<<< HEAD
                    dialogue_state["route_alternative"] = int(dialogue_state["alternative"])-1
=======
                    dialogue_state["route_alternative"] = int(dialogue_state["alternative"]) - 1
>>>>>>> 5eda9c74

            else:
                res_da.append(DialogueActItem("inform", "stops_conflict", "no_stop"))

            dialogue_state["alternative"] = "none"

        elif requested_slots:
            # inform about all requested slots
            res_da = DialogueAct()
            for slot in requested_slots:
                if dialogue_state['route_alternative'] != "none":
                    if slot == "from_stop":
                        res_da.extend(self.get_from_stop(dialogue_state))
                    elif slot == "to_stop":
                        res_da.extend(self.get_to_stop(dialogue_state))
                    elif slot == "num_transfers":
                        res_da.extend(self.get_num_transfers(dialogue_state))
                else:
                    if slot == "from_stop" or slot == "to_stop" or slot == "num_transfers":
                        dai = DialogueActItem("inform", "stops_conflict", "no_stop")
                        res_da.append(dai)

                        if dialogue_state['from_stop'] == "none":
                            dai = DialogueActItem("help", "inform", "from_stop")
                            res_da.append(dai)
                        elif dialogue_state['to_stop'] == "none":
                            dai = DialogueActItem("help", "inform", "to_stop")
                            res_da.append(dai)
                    else:
                        dai = DialogueActItem("inform", slot, requested_slots[slot])
                        res_da.append(dai)
                        dialogue_state["rh_" + slot] = "none"

                dialogue_state["rh_" + slot] = "none"

        elif confirmed_slots:
            # inform about all slots being confirmed by the user
            res_da = DialogueAct()
            for slot in confirmed_slots:
                if slot == 'XXX':
                    pass
                elif slot == 'XXX':
                    pass
                elif confirmed_slots[slot] == dialogue_state[slot]:
                    # it is as user expected
                    res_da.append(DialogueActItem("affirm"))
                    dai = DialogueActItem("inform", slot, dialogue_state[slot])
                    res_da.append(dai)
                else:
                    # it is something else to what user expected
                    res_da.append(DialogueActItem("negate"))
                    dai = DialogueActItem("deny", slot, dialogue_state["ch_" + slot])
                    res_da.append(dai)

                    if dialogue_state[slot] != "none":
                        dai = DialogueActItem("inform", slot, dialogue_state[slot])

                    res_da.append(dai)

<<<<<<< HEAD
                dialogue_state["ch_"+slot] = "none"
=======
                dialogue_state["ch_" + slot] = "none"
>>>>>>> 5eda9c74

        elif dialogue_state["lda"] == "other":
            res_da = DialogueAct("notunderstood()")
            res_da.extend(self.get_limited_context_help(dialogue_state))

        else:
            res_da = DialogueAct()

            if non_informed_slots:
                iconf_da = DialogueAct()
                # implicitly confirm all slots provided but not yet implicitly confirmed
                for slot in non_informed_slots:
                    if 'system_iconfirms' in self.ontology['slot_attributes'][slot]:
                        dai = DialogueActItem("iconfirm", slot, non_informed_slots[slot])
                        iconf_da.append(dai)

                res_da.extend(iconf_da)

            req_da = DialogueAct()

            # check all state variables and the output one request dialogue act
            # it just easier to have a list than a tree, the tree is just to confusing for me. FJ
            if dialogue_state['from_stop'] == "none" and dialogue_state['to_stop'] == "none" and \
                dialogue_state['time'] == "none" and \
                randbool(10):
                req_da.extend(DialogueAct('request(time)'))
            elif dialogue_state['from_stop'] == "none" and dialogue_state['from_centre'] == "none" and \
                randbool(9):
                req_da.extend(DialogueAct('confirm(from_centre="true")'))
            elif dialogue_state['to_stop'] == "none" and dialogue_state['to_centre'] == "none" and \
                randbool(8):
                req_da.extend(DialogueAct('confirm(to_centre="true")'))
            elif dialogue_state['from_stop'] == "none" and dialogue_state['to_stop'] == "none" and \
                randbool(3):
                req_da.extend(DialogueAct("request(from_stop)&request(to_stop)"))
            elif dialogue_state['from_stop'] == "none":
                req_da.extend(DialogueAct("request(from_stop)"))
            elif dialogue_state['to_stop'] == "none":
                req_da.extend(DialogueAct('request(to_stop)'))

            res_da.extend(req_da)

            if len(req_da) == 0:
                if dialogue_state['from_stop'] == dialogue_state['to_stop']:
                    apology_da = DialogueAct()
                    apology_da.extend(DialogueAct(u'apology()'))
                    apology_da.extend(DialogueAct(u'inform(stops_conflict="thesame")'))
                    apology_da.extend(
                        DialogueAct(u"inform(from_stop='%s')" % dialogue_state['from_stop']))
                    apology_da.extend(
                        DialogueAct(u"inform(to_stop='%s')" % dialogue_state['to_stop']))
                    res_da.extend(apology_da)
                else:
                    dir_da = self.get_directions(dialogue_state)
                    res_da.extend(dir_da)

        dialogue_state["lda"] = "none"

        self.last_system_dialogue_act = res_da

        # record the system dialogue acts
        self.das.append(self.last_system_dialogue_act)
        return self.last_system_dialogue_act

    def get_from_stop(self, dialogue_state):
        route = dialogue_state.directions.routes[dialogue_state['route_alternative']]
        leg = route.legs[0]
        da = DialogueAct()
        for step in leg.steps:
            if step.travel_mode == step.MODE_TRANSIT:
                da.append(DialogueActItem('inform', 'from_stop', step.departure_stop))
                da.append(DialogueActItem('inform', 'vehicle', step.vehicle))
                da.append(DialogueActItem('inform', 'line', step.line_name))
                da.append(DialogueActItem('inform', 'headsign', step.headsign))

                return da

    def get_to_stop(self, dialogue_state):
        route = dialogue_state.directions.routes[dialogue_state['route_alternative']]
        leg = route.legs[0]
        da = DialogueAct()
        for step in reversed(leg.steps):
            if step.travel_mode == step.MODE_TRANSIT:
                da.append(DialogueActItem('inform', 'to_stop', step.arrival_stop))
                da.append(
                    DialogueActItem('inform', 'arrive_at', step.arrival_time.strftime("%H:%M")))

                return da

    def get_num_transfers(self, dialogue_state):
        route = dialogue_state.directions.routes[dialogue_state['route_alternative']]
        leg = route.legs[0]
        n = sum([1 for step in leg.steps if step.travel_mode == step.MODE_TRANSIT]) - 1
        da = DialogueAct('inform(num_transfers="%d")' % n)
        return da

    def get_directions(self, dialogue_state, route_type='true'):

        time = dialogue_state['time']
        if time == "none" or time == "now":
            time = self.get_default_time()
        else:
            time_parsed = datetime.datetime.strptime(time, "%H:%M")
            new_hour = time_parsed.hour
            if datetime.datetime.now().hour > time_parsed.hour:
                new_hour = (new_hour + 12) % 24

            time = "%d:%.2d" % (new_hour, time_parsed.minute)

        dialogue_state.directions = self.directions.get_directions(
            from_stop=dialogue_state['from_stop'],
            to_stop=dialogue_state['to_stop'],
            departure_time=time)

        return self.say_directions(dialogue_state, route_type)

    def say_directions(self, dialogue_state, route_type):
        """Given the state say current directions."""
        if dialogue_state['route_alternative'] == "none":
            dialogue_state['route_alternative'] = 0

        route = dialogue_state.directions.routes[dialogue_state['route_alternative']]

        leg = route.legs[0]  # only 1 leg should be present in case we have no waypoints

        res = []

        if len(dialogue_state.directions) > 1:
            # this is rather annoying since it always finds 4 directions
#                if dialogue_state['route_alternative'] == 0:
#                    res.append("inform(alternatives=%d)" % len(dialogue_state.directions))
            res.append('inform(found_directions="%s")' % route_type)
            if route_type != "last":
                res.append("inform(alternative=%d)" % (dialogue_state['route_alternative'] + 1))

        for step_ndx, step in enumerate(leg.steps):
            if step.travel_mode == step.MODE_TRANSIT:
                res.append(u"inform(vehicle=%s)" % step.vehicle)
                res.append(u"inform(line=%s)" % step.line_name)
                res.append(u"inform(go_at=%s)" % step.departure_time.strftime("%H:%M"))
                res.append(u"inform(enter_at=%s)" % step.departure_stop)
                res.append(u"inform(headsign=%s)" % step.headsign)
                res.append(u"inform(exit_at=%s)" % step.arrival_stop)
                res.append(u"inform(transfer='true')")

        res = res[:-1]

        if len(res) == 0:
            res.append(u'apology()')
            res.append(u"inform(from_stop='%s')" % dialogue_state['from_stop'])
            res.append(u"inform(to_stop='%s')" % dialogue_state['to_stop'])

        res_da = DialogueAct(u"&".join(res))

        return res_da

    def get_limited_context_help(self, dialogue_state):
        res_da = DialogueAct()

        # if we do not understand the input then provide the context sensitive help
        if dialogue_state['route_alternative'] == "none":
            # before something is offered
            if randbool(10):
                res_da.append(DialogueActItem("help", "inform", "hangup"))
            elif randbool(9):
                res_da.append(DialogueActItem("help", "request", "help"))
            elif randbool(8):
                res_da.append(DialogueActItem("help", "inform", "time"))
            elif randbool(7):
                res_da.append(DialogueActItem("help", "repeat"))
            elif dialogue_state['from_stop'] == "none":
                res_da.append(DialogueActItem("help", "inform", "from_stop"))
            elif dialogue_state['to_stop'] == "none":
                res_da.append(DialogueActItem("help", "inform", "to_stop"))
        else:
            # we already offered a connection
            if randbool(4):
                res_da.append(DialogueActItem("help", "inform", "alternative_last"))
            elif randbool(7):
                res_da.append(DialogueActItem("help", "inform", "alternative_next"))
            elif randbool(6):
                res_da.append(DialogueActItem("help", "inform", "alternative_prev"))
            elif randbool(5):
                res_da.append(DialogueActItem("help", "inform", "alternative_abs"))
            elif randbool(4):
                res_da.append(DialogueActItem("help", "request", "from_stop"))
            elif randbool(3):
                res_da.append(DialogueActItem("help", "request", "to_stop"))
            elif randbool(2):
                res_da.append(DialogueActItem("help", "request", "num_transfers"))

        return res_da

    def get_default_time(self):
        """Return default value for time."""
        return datetime.datetime.now().strftime("%H:%M")<|MERGE_RESOLUTION|>--- conflicted
+++ resolved
@@ -117,11 +117,7 @@
                         res_da.extend(self.get_directions(dialogue_state, "prev"))
 
                 else:
-<<<<<<< HEAD
-                    dialogue_state["route_alternative"] = int(dialogue_state["alternative"])-1
-=======
                     dialogue_state["route_alternative"] = int(dialogue_state["alternative"]) - 1
->>>>>>> 5eda9c74
 
             else:
                 res_da.append(DialogueActItem("inform", "stops_conflict", "no_stop"))
@@ -181,11 +177,7 @@
 
                     res_da.append(dai)
 
-<<<<<<< HEAD
-                dialogue_state["ch_"+slot] = "none"
-=======
                 dialogue_state["ch_" + slot] = "none"
->>>>>>> 5eda9c74
 
         elif dialogue_state["lda"] == "other":
             res_da = DialogueAct("notunderstood()")

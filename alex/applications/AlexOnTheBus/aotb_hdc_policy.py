#!/usr/bin/env python
# -*- coding: utf-8 -*-

from __future__ import unicode_literals

import datetime
import random

import autopath

from alex.components.dm import DialoguePolicy
from alex.components.slu.da import DialogueAct, DialogueActItem
# from alex.components.slu.da import DialogueActConfusionNetwork
# from alex.components.asr.utterance import Utterance, UtteranceNBList, UtteranceConfusionNetwork

from .directions import *


def randbool(n):
    if random.randint(1, n) == 1:
        return True

    return False


class AOTBHDCPolicy(DialoguePolicy):
    """The handcrafted policy for the AOTB system."""

    def __init__(self, cfg, ontology):
        super(AOTBHDCPolicy, self).__init__(cfg, ontology)

        self.directions = GooglePIDDirectionsFinder()

        self.das = []
        self.last_system_dialogue_act = None

    def get_da(self, dialogue_state):
        # all slots being requested by a user
        requested_slots = dialogue_state.get_requested_slots()
        # all slots being confirmed by a user
        confirmed_slots = dialogue_state.get_confirmed_slots()
        # all slots which had been supplied by a user however they were not implicitly confirmed
        non_informed_slots = dialogue_state.get_non_informed_slots()

#        accepted_slots = dialogue_state.get_accepted_slots()
#        changed_slots = dialogue_state.get_changed_slots()

        res_da = None

        if dialogue_state.turn_number > self.cfg['AlexOnTheBus']['max_turns']:
            res_da = DialogueAct('bye()&inform(toolong="true")')
        elif len(self.das) == 0:
            # NLG("Dobrý den. Jak Vám mohu pomoci")
            res_da = DialogueAct("hello()")

#       We do not have to reposnd to hello
#        elif dialogue_state["lda"] == "hello":
#            # NLG("Ahoj.")
#            res_da = DialogueAct("hello()")

        elif dialogue_state["lda"] == "bye":
            # NLG("Na shledanou.")
            res_da = DialogueAct("bye()")

        elif dialogue_state["lda"] == "help":
            # NLG("Pomoc.")
            res_da = DialogueAct("help()")

        elif dialogue_state["lda"] == "thankyou":
            # NLG("Diky.")
            res_da = DialogueAct('inform(cordiality="true")&hello()')

        elif dialogue_state["lda"] == "restart":
            # NLG("Dobře, zančneme znovu. Jak Vám mohu pomoci?")
            dialogue_state.restart()
            res_da = DialogueAct("restart()&hello()")

        elif dialogue_state["lda"] == "repeat":
            # NLG - use the last dialogue act
            res_da = DialogueAct("irepeat()")

        elif dialogue_state["lda"] == "reqalts":
            # NLG("There is nothing else in the database.")
            # NLG("The next connection is ...")

            if dialogue_state['route_alternative'] == "none":
                res_da = DialogueAct('request(from_stop)')
            else:
                dialogue_state['route_alternative'] += 1
                dialogue_state['route_alternative'] %= \
                    len(dialogue_state.directions) if dialogue_state.directions is not None else 1

                res_da = self.get_directions(dialogue_state)

        elif dialogue_state["alternative"] != "none":
            res_da = DialogueAct()

            if dialogue_state['route_alternative'] != "none":
                if dialogue_state["alternative"] == "last":
                    res_da.extend(self.get_directions(dialogue_state, "last"))
                elif dialogue_state["alternative"] == "next":
                    dialogue_state["route_alternative"] += 1

                    if dialogue_state['route_alternative'] == len(dialogue_state.directions):
                        dialogue_state["route_alternative"] -= 1
                        res_da.append(DialogueActItem("inform", "found_directions", "no_next"))
                    else:
                        res_da.extend(self.get_directions(dialogue_state, "next"))

                elif dialogue_state["alternative"] == "prev":
                    dialogue_state["route_alternative"] -= 1

                    if dialogue_state["route_alternative"] == -1:
                        dialogue_state["route_alternative"] += 1
                        res_da.append(DialogueActItem("inform", "found_directions", "no_prev"))
                    else:
                        res_da.extend(self.get_directions(dialogue_state, "prev"))

                else:
<<<<<<< HEAD
                    dialogue_state["route_alternative"] = int(dialogue_state["alternative"])-1
=======
                    dialogue_state["route_alternative"] = int(dialogue_state["alternative"]) - 1
>>>>>>> 44204e15

            else:
                res_da.append(DialogueActItem("inform", "stops_conflict", "no_stop"))

            dialogue_state["alternative"] = "none"

        elif requested_slots:
            # inform about all requested slots
            res_da = DialogueAct()
            for slot in requested_slots:
                if dialogue_state['route_alternative'] != "none":
                    if slot == "from_stop":
                        res_da.extend(self.get_from_stop(dialogue_state))
                    elif slot == "to_stop":
                        res_da.extend(self.get_to_stop(dialogue_state))
                    elif slot == "num_transfers":
                        res_da.extend(self.get_num_transfers(dialogue_state))
                else:
                    if slot == "from_stop" or slot == "to_stop" or slot == "num_transfers":
                        dai = DialogueActItem("inform", "stops_conflict", "no_stop")
                        res_da.append(dai)

                        if dialogue_state['from_stop'] == "none":
                            dai = DialogueActItem("help", "inform", "from_stop")
                            res_da.append(dai)
                        elif dialogue_state['to_stop'] == "none":
                            dai = DialogueActItem("help", "inform", "to_stop")
                            res_da.append(dai)
                    else:
                        dai = DialogueActItem("inform", slot, requested_slots[slot])
                        res_da.append(dai)
                        dialogue_state["rh_" + slot] = "none"

                dialogue_state["rh_" + slot] = "none"

        elif confirmed_slots:
            # inform about all slots being confirmed by the user
            res_da = DialogueAct()
            for slot in confirmed_slots:
                if slot == 'XXX':
                    pass
                elif slot == 'XXX':
                    pass
                elif confirmed_slots[slot] == dialogue_state[slot]:
                    # it is as user expected
                    res_da.append(DialogueActItem("affirm"))
                    dai = DialogueActItem("inform", slot, dialogue_state[slot])
                    res_da.append(dai)
                else:
                    # it is something else to what user expected
                    res_da.append(DialogueActItem("negate"))
                    dai = DialogueActItem("deny", slot, dialogue_state["ch_" + slot])
                    res_da.append(dai)

                    if dialogue_state[slot] != "none":
                        dai = DialogueActItem("inform", slot, dialogue_state[slot])

                    res_da.append(dai)

<<<<<<< HEAD
                dialogue_state["ch_"+slot] = "none"
=======
                dialogue_state["ch_" + slot] = "none"
>>>>>>> 44204e15

        elif dialogue_state["lda"] == "other":
            res_da = DialogueAct("notunderstood()")
            res_da.extend(self.get_limited_context_help(dialogue_state))

        else:
            res_da = DialogueAct()

            if non_informed_slots:
                iconf_da = DialogueAct()
                # implicitly confirm all slots provided but not yet implicitly confirmed
                for slot in non_informed_slots:
                    if 'system_iconfirms' in self.ontology['slot_attributes'][slot]:
                        dai = DialogueActItem("iconfirm", slot, non_informed_slots[slot])
                        iconf_da.append(dai)

                res_da.extend(iconf_da)

            req_da = DialogueAct()
            if dialogue_state['from_stop'] == "none" or dialogue_state['to_stop'] == "none":
                if dialogue_state['time'] == "none" and randbool(4):
                    req_da.extend(DialogueAct('request(time)'))
                elif dialogue_state['from_centre'] == "none" and dialogue_state['to_centre'] == "none" and randbool(9):
                    if randbool(2):
                        req_da.extend(DialogueAct('confirm(from_centre="true")'))
                    else:
                        req_da.extend(DialogueAct('confirm(to_centre="true")'))
                elif dialogue_state['from_stop'] == "none" and dialogue_state['to_stop'] == "none" and randbool(3):
                    req_da.extend(DialogueAct("request(from_stop)&request(to_stop)"))
                elif dialogue_state['from_stop'] == "none":
                    req_da.extend(DialogueAct("request(from_stop)"))
                elif dialogue_state['to_stop'] == "none":
                    req_da.extend(DialogueAct('request(to_stop)'))

            res_da.extend(req_da)

            if len(req_da) == 0:
                if dialogue_state['from_stop'] == dialogue_state['to_stop']:
                    apology_da = DialogueAct()
                    apology_da.extend(DialogueAct(u'apology()'))
                    apology_da.extend(DialogueAct(u'inform(stops_conflict="thesame")'))
                    apology_da.extend(
                        DialogueAct(u"inform(from_stop='%s')" % dialogue_state['from_stop']))
                    apology_da.extend(
                        DialogueAct(u"inform(to_stop='%s')" % dialogue_state['to_stop']))
                    res_da.extend(apology_da)
                else:
                    dir_da = self.get_directions(dialogue_state)
                    res_da.extend(dir_da)

        dialogue_state["lda"] = "none"

        self.last_system_dialogue_act = res_da

        # record the system dialogue acts
        self.das.append(self.last_system_dialogue_act)
        return self.last_system_dialogue_act

    def get_from_stop(self, dialogue_state):
        route = dialogue_state.directions.routes[dialogue_state['route_alternative']]
        leg = route.legs[0]
        da = DialogueAct()
        for step in leg.steps:
            if step.travel_mode == step.MODE_TRANSIT:
                da.append(DialogueActItem('inform', 'from_stop', step.departure_stop))
                da.append(DialogueActItem('inform', 'vehicle', step.vehicle))
                da.append(DialogueActItem('inform', 'line', step.line_name))
                da.append(DialogueActItem('inform', 'headsign', step.headsign))

                return da

    def get_to_stop(self, dialogue_state):
        route = dialogue_state.directions.routes[dialogue_state['route_alternative']]
        leg = route.legs[0]
        da = DialogueAct()
        for step in reversed(leg.steps):
            if step.travel_mode == step.MODE_TRANSIT:
                da.append(DialogueActItem('inform', 'to_stop', step.arrival_stop))
                da.append(
                    DialogueActItem('inform', 'arrive_at', step.arrival_time.strftime("%H:%M")))

                return da

    def get_num_transfers(self, dialogue_state):
        route = dialogue_state.directions.routes[dialogue_state['route_alternative']]
        leg = route.legs[0]
        n = sum([1 for step in leg.steps if step.travel_mode == step.MODE_TRANSIT]) - 1
        da = DialogueAct('inform(num_transfers="%d")' % n)
        return da

    def get_directions(self, dialogue_state, route_type='true'):

        time = dialogue_state['time']
        if time == "none" or time == "now":
            time = self.get_default_time()
        else:
            time_parsed = datetime.datetime.strptime(time, "%H:%M")
            new_hour = time_parsed.hour
            if datetime.datetime.now().hour > time_parsed.hour:
                new_hour = (new_hour + 12) % 24

            time = "%d:%.2d" % (new_hour, time_parsed.minute)

        dialogue_state.directions = self.directions.get_directions(
            from_stop=dialogue_state['from_stop'],
            to_stop=dialogue_state['to_stop'],
            departure_time=time)

        return self.say_directions(dialogue_state, route_type)

    def say_directions(self, dialogue_state, route_type):
        """Given the state say current directions."""
        if dialogue_state['route_alternative'] == "none":
            dialogue_state['route_alternative'] = 0

        route = dialogue_state.directions.routes[dialogue_state['route_alternative']]

        leg = route.legs[0]  # only 1 leg should be present in case we have no waypoints

        res = []

        if len(dialogue_state.directions) > 1:
            # this is rather annoying since it always finds 4 directions
#                if dialogue_state['route_alternative'] == 0:
#                    res.append("inform(alternatives=%d)" % len(dialogue_state.directions))
            res.append('inform(found_directions="%s")' % route_type)
            if route_type != "last":
                res.append("inform(alternative=%d)" % (dialogue_state['route_alternative'] + 1))

        for step_ndx, step in enumerate(leg.steps):
            if step.travel_mode == step.MODE_TRANSIT:
                res.append(u"inform(vehicle=%s)" % step.vehicle)
                res.append(u"inform(line=%s)" % step.line_name)
                res.append(u"inform(go_at=%s)" % step.departure_time.strftime("%H:%M"))
                res.append(u"inform(enter_at=%s)" % step.departure_stop)
                res.append(u"inform(headsign=%s)" % step.headsign)
                res.append(u"inform(exit_at=%s)" % step.arrival_stop)
                res.append(u"inform(transfer='true')")

        res = res[:-1]

        if len(res) == 0:
            res.append(u'apology()')
            res.append(u"inform(from_stop='%s')" % dialogue_state['from_stop'])
            res.append(u"inform(to_stop='%s')" % dialogue_state['to_stop'])

        res_da = DialogueAct(u"&".join(res))

        return res_da

    def get_limited_context_help(self, dialogue_state):
        res_da = DialogueAct()

        # if we do not understand the input then provide the context sensitive help
        if randbool(10):
            res_da.append(DialogueActItem("help", "inform", "hangup"))
        elif randbool(9):
            res_da.append(DialogueActItem("help", "request", "help"))
        elif randbool(8):
            res_da.append(DialogueActItem("help", "inform", "time"))
        elif randbool(7):
            res_da.append(DialogueActItem("help", "repeat"))
        elif dialogue_state['from_stop'] == "none":
            res_da.append(DialogueActItem("help", "inform", "from_stop"))
        elif dialogue_state['to_stop'] == "none":
            res_da.append(DialogueActItem("help", "inform", "to_stop"))
        elif dialogue_state['route_alternative'] != "none":
            # we already offered a connection
            if randbool(5):
                res_da.append(DialogueActItem("help", "inform", "next"))
            elif randbool(4):
                res_da.append(DialogueActItem("help", "request", "from_stop"))
            elif randbool(3):
                res_da.append(DialogueActItem("help", "request", "to_stop"))
            elif randbool(2):
                res_da.append(DialogueActItem("help", "request", "num_transfers"))

        return res_da

    def get_default_time(self):
        """Return default value for time."""
        return datetime.datetime.now().strftime("%H:%M")<|MERGE_RESOLUTION|>--- conflicted
+++ resolved
@@ -117,11 +117,8 @@
                         res_da.extend(self.get_directions(dialogue_state, "prev"))
 
                 else:
-<<<<<<< HEAD
-                    dialogue_state["route_alternative"] = int(dialogue_state["alternative"])-1
-=======
-                    dialogue_state["route_alternative"] = int(dialogue_state["alternative"]) - 1
->>>>>>> 44204e15
+                    (dialogue_state["route_alternative"]
+                        = int(dialogue_state["alternative"]) - 1)
 
             else:
                 res_da.append(DialogueActItem("inform", "stops_conflict", "no_stop"))
@@ -181,11 +178,7 @@
 
                     res_da.append(dai)
 
-<<<<<<< HEAD
-                dialogue_state["ch_"+slot] = "none"
-=======
                 dialogue_state["ch_" + slot] = "none"
->>>>>>> 44204e15
 
         elif dialogue_state["lda"] == "other":
             res_da = DialogueAct("notunderstood()")

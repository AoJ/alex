#!/usr/bin/env python
# -*- coding: utf-8 -*-
# This code is PEP8-compliant. See http://www.python.org/dev/peps/pep-0008.

from __future__ import unicode_literals

import traceback

from pyga.requests import Tracker, Page, Event, Session, Visitor

from alex.utils.mproc import async


class Analytics(object):
    """
    This is a wrapper for Google Analytics tracking code.

    All interaction with GA should be asynchronous so that the main code is not
    delayed.
    """
    def __init__(self, account_id=None, domain_name=None):
        self.account_id = account_id
        self.domain_name = domain_name

    def __repr__(self):
        return ("Analytics(account_id='{account_id}', "
                "domain_name='{domain_name}')").format(
                    account_id=self.account_id, domain_name=self.domain_name)

    def start_session(self, caller_id):
        self.caller_id = caller_id

        if self.account_id:
            self.tracker = Tracker(self.account_id, self.domain_name)

            self.visitor = Visitor()
            self.visitor.user_agent = self.caller_id
            self.visitor.unique_id = hash(caller_id) & 0x7fffffff

#            print self.visitor.unique_id
#            print self.visitor.__getstate__()

            self.session = Session()

    @async
    def track_pageview(self, page):
        try:
            if self.account_id:
                self.tracker.track_pageview(Page(page), self.session,
                                            self.visitor)
        except:
<<<<<<< HEAD
            print('Uncaught exception in Analytics process:\n'
                  + traceback.format_exc())
=======
            print('Uncaught exception in Analytics process: \n' + unicode(traceback.format_exc(), 'utf8'))
>>>>>>> 08b6f00c

    @async
    def track_event(self, category=None, action=None, label=None, value=None):
        try:
            if self.account_id:
                if label is None:
                    label = self.caller_id

                self.tracker.track_event(Event(category, action, label, value),
                                         self.session, self.visitor)
        except:
<<<<<<< HEAD
            print('Uncaught exception in Analytics process:\n'
                  + traceback.format_exc())
=======
            print('Uncaught exception in Analytics process: \n' + unicode(traceback.format_exc(), 'utf8'))
>>>>>>> 08b6f00c
<|MERGE_RESOLUTION|>--- conflicted
+++ resolved
@@ -49,12 +49,8 @@
                 self.tracker.track_pageview(Page(page), self.session,
                                             self.visitor)
         except:
-<<<<<<< HEAD
-            print('Uncaught exception in Analytics process:\n'
-                  + traceback.format_exc())
-=======
-            print('Uncaught exception in Analytics process: \n' + unicode(traceback.format_exc(), 'utf8'))
->>>>>>> 08b6f00c
+            print ('Uncaught exception in Analytics process: \n'
+                   + unicode(traceback.format_exc(), 'utf8'))
 
     @async
     def track_event(self, category=None, action=None, label=None, value=None):
@@ -66,9 +62,5 @@
                 self.tracker.track_event(Event(category, action, label, value),
                                          self.session, self.visitor)
         except:
-<<<<<<< HEAD
-            print('Uncaught exception in Analytics process:\n'
-                  + traceback.format_exc())
-=======
-            print('Uncaught exception in Analytics process: \n' + unicode(traceback.format_exc(), 'utf8'))
->>>>>>> 08b6f00c
+            print ('Uncaught exception in Analytics process: \n'
+                   + unicode(traceback.format_exc(), 'utf8'))
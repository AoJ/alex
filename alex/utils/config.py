--- conflicted
+++ resolved
@@ -85,25 +85,12 @@
     :param fn: the file name which should be downloaded from the server
     :return: a file name of the local copy of the file downloaded from the server
     """
-<<<<<<< HEAD
     url = online_update_server + file_name
     url_time = urllib.urlopen(url).info().getdate('Last-Modified')
 
     fn = as_project_path(file_name)
-    if url_time is None:
-        return fn
-    if os.path.exists(fn):
-        file_name_time = os.path.getmtime(fn)
-        url_time = time.mktime(url_time)
-        if url_time <= file_name_time:
-            return fn
-=======
-    url = online_update_server+file_name
-    fn = as_project_path(file_name)
-    
-    url_date = urllib.urlopen(url).info().getdate('Last-Modified')
-
-    if url_date:
+
+    if url_time:
         url_time = time.mktime(url_date)
 
         if os.path.exists(fn):
@@ -111,7 +98,6 @@
 
             if url_time <= file_name_time:
                 return fn
->>>>>>> 5eff0a44
 
         print "="*80
         print "Downloading file:", fn
@@ -119,17 +105,10 @@
             print "The modification time of the remote file is different. "
         print "-"*80
 
-<<<<<<< HEAD
-    # get filename for temp file in current directory
-    (fd, tmpfile) = tempfile.mkstemp(".tmp", prefix=fn + ".",)
-    os.close(fd)
-    os.unlink(tmpfile)
-=======
         # get filename for temp file in current directory
-        (fd, tmpfile) = tempfile.mkstemp(".tmp", prefix=fn+".", )
+        (fd, tmpfile) = tempfile.mkstemp(".tmp", prefix=fn + ".", )
         os.close(fd)
         os.unlink(tmpfile)
->>>>>>> 5eff0a44
 
         (tmpfile, headers) = urllib.urlretrieve(url, tmpfile, callback_download_progress)
 

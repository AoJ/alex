#!/usr/bin/env python
# -*- coding: utf-8 -*-
# This code is PEP8-compliant. See http://www.python.org/dev/peps/pep-0008.

# FIXME: move the definitions of exceptions into their packages or modules


class AlexException(Exception):
    pass


class DMException(AlexException):
    pass


class NLGException(AlexException):
    pass


class HubException(AlexException):
    pass


class SemHubException(HubException):
    pass


class TextHubException(HubException):
    pass


class VoipHubException(HubException):
    pass


class VoipIOException(Exception):
    pass


<<<<<<< HEAD
class DialogueManagerException(AlexException):
    pass


class DummyDialogueManagerException(DialogueManagerException):
=======
class JuliusASRException(ASRException):
    pass


class JuliusASRTimeoutException(ASRException):
>>>>>>> 95ebe81f
    pass


class TemplateNLGException(NLGException):
    pass<|MERGE_RESOLUTION|>--- conflicted
+++ resolved
@@ -37,21 +37,5 @@
     pass
 
 
-<<<<<<< HEAD
-class DialogueManagerException(AlexException):
-    pass
-
-
-class DummyDialogueManagerException(DialogueManagerException):
-=======
-class JuliusASRException(ASRException):
-    pass
-
-
-class JuliusASRTimeoutException(ASRException):
->>>>>>> 95ebe81f
-    pass
-
-
 class TemplateNLGException(NLGException):
     pass
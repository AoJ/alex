--- conflicted
+++ resolved
@@ -579,26 +579,16 @@
         """
         raise SessionLoggerException("Not implemented")
 
-<<<<<<< HEAD
-    def external_query_data_file(self, fname):
-        """ Adds a link to a data file with external query (such as
-        Google directions).
-=======
     def external_data_file(self, ftype, fname):
         """ Adds a link to an external data file (such as Google directions).
         This will create an <external> link with appropriate "type" and "fname"
         attributes.
->>>>>>> 6b5925b0
 
         This is an alex extension.
         """
         doc = self.open_session_xml()
         turn = self._last_turn_element(doc, "system")
-<<<<<<< HEAD
-        el = turn.appendChild(doc.createElement("external_query"))
-=======
         el = turn.appendChild(doc.createElement("external"))
         el.setAttribute("type", ftype)
->>>>>>> 6b5925b0
         el.setAttribute("fname", fname)
         self.close_session_xml(doc)
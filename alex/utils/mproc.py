--- conflicted
+++ resolved
@@ -122,11 +122,7 @@
             r = user_function(*args, **kw)
             d = (time.time() - s[0], time.clock() - s[1])
             if d[0] > min_t:
-<<<<<<< HEAD
-                print "{name} t = {t:0.4f} c = {c:0.4f}".format(name=name, t=d[0], c=d[1])
-=======
                 print "EXEC Time {name} t = {t:0.4f} c = {c:0.4f}\n".format(name=name, t=d[0], c=d[1])
->>>>>>> ddca4e94
             return r
 
         return wrapper

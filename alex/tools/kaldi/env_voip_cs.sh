--- conflicted
+++ resolved
@@ -33,10 +33,7 @@
 export gauss=19200
 
 export train_mmi_boost=0.05
-<<<<<<< HEAD
 export cmn=false  # No cmn statistics extraction is set up, so keep it false
-=======
 
 export mmi_beam=16.0
-export mmi_lat_beam=10.0
->>>>>>> 9e04e039
+export mmi_lat_beam=10.0